---
# CONFIG_VERSION
# The experiment configuration changes from time to time, and we upgrade the
# triage.experiments.CONFIG_VERSION variable whenever drastic changes that break
# old configuration files are released. Be sure to assign the config version
# that matches the triage.experiments.CONFIG_VERSION in the triage release 
# you are developing against!
config_version: 'v3'

# EXPERIMENT METADATA
# model_comment (optional) will end up in the model_comment column of the
# models table for each model created in this experiment
model_comment: 'test'

# TIME SPLITTING
# The time window to look at, and how to divide the window into
# train/test splits
temporal_config:
    feature_start_time: '1995-01-01' # earliest date included in features
    feature_end_time: '2015-01-01'   # latest date included in features
    label_start_time: '2012-01-01' # earliest date for which labels are avialable
    label_end_time: '2015-01-01' # day AFTER last label date (all dates in any model are < this date)
    model_update_frequency: '6month' # how frequently to retrain models
    training_as_of_date_frequencies: '1day' # time between as of dates for same entity in train matrix
    test_as_of_date_frequencies: '3month' # time between as of dates for same entity in test matrix
    max_training_histories: ['6month', '3month'] # length of time included in a train matrix
    test_durations: ['0day', '1month', '2month'] # length of time included in a test matrix (0 days will give a single prediction immediately after training end)
    training_label_timespans: ['1month'] # time period across which outcomes are labeled in train matrices
    test_label_timespans: ['7day'] # time period across which outcomes are labeled in test matrices

# LABEL GENERATION
# Information needed to generate labels
#
# An events table is expected, with the columns:
#   entity_id - an identifier for which the labels are applied to
#   outcome_date - The date at which some outcome was known
#   outcome - A boolean outcome
# These are used to generate appropriate labels for each train/test split
events_table: 'events'


# FEATURE GENERATION
# The aggregate features to generate for each train/test split
#
# Implemented by wrapping collate: https://github.com/dssg/collate
# Most terminology here is taken directly from collate
#
# Each entry describes a collate.SpacetimeAggregation object, and the
# arguments needed to create it. Generally, each of these entries controls
# the features from one source table, though in the case of multiple groups
# may result in multiple output tables
#
# Rules specifying how to handle imputation of null values must be explicitly
# defined in your config file. These can be specified in two places: either
# within each feature or overall for each type of feature (aggregates_imputation,
# categoricals_imputation, array_categoricals_imputation). In either case, a rule must be given for 
# each aggregation function (e.g., sum, max, avg, etc) used, or a catch-all
# can be specified with `all`. Aggregation function-specific rules will take
# precedence over the `all` rule and feature-specific rules will take 
# precedence over the higher-level rules. Several examples are provided below.
#
# Available Imputation Rules:
#   * mean: The average value of the feature (for SpacetimeAggregation the 
#           mean is taken within-date).
#   * constant: Fill with a constant value from a required `value` parameter.
#   * zero: Fill with zero.
#   * null_category: Only available for categorical features. Just flag null 
#                    values with the null category column. 
#   * binary_mode: Only available for aggregate column types. Takes the modal 
#                  value for a binary feature.
#   * error: Raise an exception if any null values are encountered for this 
#            feature.
feature_aggregations:
    -
        # prefix given to the resultant tables
        prefix: 'prefix'
        # from_obj is usually a source table but can be an expression, such as
        # a join (ie 'cool_stuff join other_stuff using (stuff_id)')
        from_obj: 'cool_stuff'
        # The date column to use for specifying which records to include
        # in temporal features. It is important that the column used specifies
        # the date at which the event is known about, which may be different
        # from the date the event happened.
        knowledge_date_column: 'open_date'

        # top-level imputation rules that will apply to all aggregates functions
        # can also specify categoricals_imputation or array_categoricals_imputation
        # 
        # You must specified at least one of the top-level or feature-level imputation
        # to cover ever feature being defined.
        aggregates_imputation:
            # The `all` rule will apply to all aggregation functions, unless over-
            # ridden by a more specific one
            all:
                # every imputation rule must have a `type` parameter, while some
                # (like 'constant') have other required parameters (`value` here)
                type: 'constant'
                value: 0
            # specifying `max` here will take precedence over the `all` rule for
            # aggregations using a MAX() function
            max:
                type: 'mean'

        # aggregates and categoricals define the actual features created. So
        # at least one is required
        #
        # Aggregates of numerical columns. Each quantity is a number of some
        # sort, and the list of metrics are applied to each quantity
        aggregates:
            -
                quantity: 'homeless::INT'
                # Imputation rules specified at the level of specific features
                # will take precedence over the higer-level rules specified
                # above. Note that the 'count' and 'sum' metrics will be
                # imputed differently here.
                imputation:
                    count:
                        type: 'mean'
                    sum:
                        type: 'constant'
                        value: 137
                metrics:
                    - 'count'
                    - 'sum'
            - 
                # since we're specifying `aggregates_imputation` above,
                # a feature-specific imputation rule can be omitted
                quantity: 'some_flag'
                metrics:
                    - 'max'
                    - 'sum'
        # Categorical features. The column given can be of any type, but the
        # choices must comparable to that type for equality within SQL
        # The result will be one feature for each choice/metric combination
        categoricals:
            -
                column: 'color'
                # note that we haven't specified a top level `categoricals_imputation`
                # set of rules, so we have to include feature-specific imputation
                # rules for both of our categoricals here.
                imputation:
                    sum:
                        type: 'null_category'
                    max:
                        type: 'mean'
                choices:
                    - 'red'
                    - 'blue'
                    - 'green'
                metrics:
                    - 'sum'
            -
                column: 'shape'
                # as with the top-level imputation rules, `all` can be used
                # for the feature-level rules to specify the same type of
                # imputation for all aggregation functions
                imputation:
                    all:
                        type: 'zero'
                choice_query: 'select distinct shape from cool_stuff'
                metrics:
                    - 'sum'
        # The time intervals over which to aggregate features
        intervals:
            - '1 year'
            - '2 years'
            - 'all'
        # A list of different columns to separately group by
        groups:
            - 'entity_id'

# FEATURE GROUPING
# define how to group features and generate combinations
# feature_group_definition allows you to create groups/subset of your features
# by different criteria.
# for instance,
# - 'tables' allows you to send a list of collate feature tables (collate builds these by appending 'aggregation_imputed' to the prefix)
# - 'prefix' allows you to specify a list of feature name prefixes
feature_group_definition:
    tables: ['prefix_aggregation_imputed']

# strategies for generating combinations of groups
# available: all, leave-one-out, leave-one-in
feature_group_strategies: ['all']

<<<<<<< HEAD
# COHORT CONFIG
# To define what entities make it into different matrices, there are three options (only choose one).
#
# 1. Pass an entities table. All distinct entities present in this table (the 'entity_id' column) will be included in all matrices. Other columns will be ignored
#
# 2. Pass a query, parameterized with an '{as_of_date}', to select the entity_ids that should be included for a given date. The {as_of_date} will be replaced with each as_of_date that the experiment needs.
#
# 3. Pass a dense states table, and information about which state filters to use in this experiment
#
#   a. a dense state table that defines when entities were in specific states
#       should have columns entity_id/state/start timestamp/end timestamp
#       Note that the time columns are timestamps, not dates. So if you would like
#       to signify that an entity is in a state for an entire day, make the start
#       the beginning of the day and the end a day later.
#   b. a list of state filtering SQL clauses to iterate through. Assuming the
#       states are boolean columns (the experiment will convert the one you pass in
#       to this format), write a SQL expression for each state
#       configuration you want, ie '(permitted OR suspended) AND licensed'
cohort_config:
#   entities_table: 'events'
#   dense_states:
#        table_name: 'states'
#        state_filters:
#        - 'state_one AND state_two'
#        - '(state_one OR state_two) AND state_three'
    query: "select entity_id from events where outcome_date < '{as_of_date}'"
=======
# STATE MANAGEMENT (optional)
# If you want to only include rows in your matrices in a specific state,
# provide:
# 1. a dense state table that defines when entities were in specific states
#   should have columns entity_id/state/start_time/end_time
# 2. a list of state filtering SQL clauses to iterate through. Assuming the
#   states are boolean columns (the experiment will convert the one you pass in
#   to this format), write a SQL expression for each state
#   configuration you want, ie '(permitted OR suspended) AND licensed'
state_config:
    table_name: 'states'
    state_filters:
        - 'state_one AND state_two'
        - '(state_one OR state_two) AND state_three'
>>>>>>> 7bfaf85b

# USER METADATA
# These are arbitrary keys/values that you can have Triage apply to the
# metadata for every matrix in the experiment. Any keys you include here can
# be used in the 'model_group_keys' below. For example, if you run experiments
# that share a temporal configuration but that use different label definitions
# (say, labeling building inspections with *any* violation as positive or
# labeling only building inspections with severe health and safety violations
# as positive), you can use the user metadata keys to indicate that the matrices
# from these experiments have different labeling criteria. The matrices from the
# two experiments will have different filenames (and not be overwritten or
# inappropriately reused), and if you add the label_definition key to the model
# group keys, models made on different label definition will have different
# groups. In this way, user metadata can be used to expand Triage beyond its
# explicitly supported functionality.
user_metadata:
    label_definition: 'severe_violations'

# MODEL GROUPING
# Model groups are aimed at defining models which are equivalent across time splits.
# In other words, you will probably want to define model groups by any  parameters
# that distinguish models *other than the beginning end dates of their data.*
# By default, the classifier module name, hyperparameters, and feature names are used.
# 
#
# model_group_keys defines a list of *additional* matrix metadata keys that
# should be considered when creating a model group. For example, if the models are
# built on matrices with different history lengths (train durations), different
# labeling windows (e.g., inspection violations in the next month, next year, or
# next two years) the frequency of rows for each entity(train example frequency), or
# the definition of a positive label.
model_group_keys:
    - 'train_duration'
    - 'label_window'
    - 'example_frequency'
    - 'label_definition'

# GRID CONFIGURATION
# The classifier/hyperparameter combinations that should be trained
#
# Each top-level key should be a class name, importable from triage. sklearn is
# available, and if you have another classifier package you would like available,
# contribute it to requirement/main.txt
#
# Each lower-level key is a hyperparameter name for the given classifier, and
# each value is a list of potential values. All possible combinations of
# classifiers and hyperparameters are trained.
grid_config:
    'sklearn.ensemble.ExtraTreesClassifier':
        n_estimators: [100,100]
        criterion: [gini, entropy]
        max_depth: [1,5,10,20,50]
        max_features: [sqrt,log2]
        min_samples_split: [2,5,10]


# MODEL SCORING
# How each trained model is scored
#
# Each entry in 'metric_groups' needs a list of one of the metrics defined in
# catwalk.evaluation.ModelEvaluator.available_metrics (contributions welcome!)
# Depending on the metric, either thresholds or parameters
#
# Parameters specify any hyperparameters needed. For most metrics,
# which are simply wrappers of sklearn functions, these
# are passed directly to sklearn.
#
# Thresholds are more specific: The list is subset and only the
# top percentile or top n entities are scored
#
# sort_seed, if passed, will seed the random number generator for each model's
# metric creation phase. This affects how entities with the same probabilities
# are sorted
scoring:
    sort_seed: 5
    metric_groups:
        -
            metrics: [precision@, recall@]
            thresholds:
                percentiles: [5.0, 10.0]
                top_n: [5, 10]
        -
            metrics: [f1]
        -
            metrics: [fbeta@]
            parameters:
                -
                    beta: 0.75
                -
                    beta: 1.25


# INDIVIDUAL IMPORTANCES
# How feature importances for individuals should be computed
# There are two variables here:
# methods: Refer to *how to compute* individual importances.
#   Each entry in this list should represent a different method.
#   Available methods are in the catwalk library's:
#   `catwalk.individual_importance.CALCULATE_STRATEGIES` list
#   Will default to 'uniform', or just the global importances.
#
# n_ranks: The number of top features per individual to compute importances for
#   Will default to 5
#
# This entire section can be left blank,
# in which case the defaults will be used.
individual_importance:
    methods: ['uniform']
    n_ranks: 5<|MERGE_RESOLUTION|>--- conflicted
+++ resolved
@@ -183,7 +183,6 @@
 # available: all, leave-one-out, leave-one-in
 feature_group_strategies: ['all']
 
-<<<<<<< HEAD
 # COHORT CONFIG
 # To define what entities make it into different matrices, there are three options (only choose one).
 #
@@ -194,7 +193,7 @@
 # 3. Pass a dense states table, and information about which state filters to use in this experiment
 #
 #   a. a dense state table that defines when entities were in specific states
-#       should have columns entity_id/state/start timestamp/end timestamp
+#       should have columns entity_id/state/start time/end time
 #       Note that the time columns are timestamps, not dates. So if you would like
 #       to signify that an entity is in a state for an entire day, make the start
 #       the beginning of the day and the end a day later.
@@ -210,22 +209,6 @@
 #        - 'state_one AND state_two'
 #        - '(state_one OR state_two) AND state_three'
     query: "select entity_id from events where outcome_date < '{as_of_date}'"
-=======
-# STATE MANAGEMENT (optional)
-# If you want to only include rows in your matrices in a specific state,
-# provide:
-# 1. a dense state table that defines when entities were in specific states
-#   should have columns entity_id/state/start_time/end_time
-# 2. a list of state filtering SQL clauses to iterate through. Assuming the
-#   states are boolean columns (the experiment will convert the one you pass in
-#   to this format), write a SQL expression for each state
-#   configuration you want, ie '(permitted OR suspended) AND licensed'
-state_config:
-    table_name: 'states'
-    state_filters:
-        - 'state_one AND state_two'
-        - '(state_one OR state_two) AND state_three'
->>>>>>> 7bfaf85b
 
 # USER METADATA
 # These are arbitrary keys/values that you can have Triage apply to the
