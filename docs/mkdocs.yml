--- conflicted
+++ resolved
@@ -85,13 +85,8 @@
     - Feature Generation Recipe Book: experiments/features.md
     - Experiment Algorithm: experiments/algorithm.md
     - Experiment Architecture: experiments/architecture.md
-<<<<<<< HEAD
     - Extending Experiment Features: experiments/extending-features.md
-  - Audition: https://github.com/dssg/triage/tree/master/src/triage/component/audition
-  - Postmodeling: postmodeling/index.md
-=======
   - Model selection: dirtyduck/docs/audition.md
   - Postmodeling: postmodeling/index.md
   - Model governance:  dirtyduck/docs/ml_governance.md
-  - Scaling up: dirtyduck/docs/aws_batch.md
->>>>>>> 11ee0444
+  - Scaling up: dirtyduck/docs/aws_batch.md