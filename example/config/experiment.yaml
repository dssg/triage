--- conflicted
+++ resolved
@@ -52,7 +52,6 @@
     test_label_timespans: ['7day'] # time period across which outcomes are labeled in test matrices
 
 
-<<<<<<< HEAD
 # COHORT CONFIG
 # Cohorts are configured by passing a query with placeholders for the 'as_of_date'.
 #
@@ -64,15 +63,13 @@
 # If you don't pass one, the string 'default' will be used.
 #
 # This block is completely optional. If you don't specify it
-# it will default to all the entities in your event's tables  (from_obj in feature_aggregations).
+# it will default to all of the entities for which there are labels.
 # The name by default in this case will be 'all_entities'
 cohort_config:
     filepath: 'example/cohort/past_events.sql'
     name: 'past_events'
 
 
-=======
->>>>>>> 65298ee4
 # LABEL GENERATION
 # Labels are configured with a query with placeholders for the 'as_of_date' and 'label_timespan'. You can include a local path to a sql file containing the label query to the 'filepath' key (preferred) or include the query in the 'query' key
 #
