--- conflicted
+++ resolved
@@ -11,11 +11,7 @@
     runs-on: ubuntu-latest
     steps:
     - uses: actions/checkout@v4
-<<<<<<< HEAD
-    - name: Set up Python 3.8
-=======
     - name: Set up Python
->>>>>>> b8f57a82
       uses: actions/setup-python@v4
       with:
         python-version: 3.8
