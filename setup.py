--- conflicted
+++ resolved
@@ -44,11 +44,7 @@
 
 setup(
     name='triage',
-<<<<<<< HEAD
-    version='5.2.3',
-=======
     version='5.3.0',
->>>>>>> b8f57a82
     description="Risk modeling and prediction",
     long_description=README_PATH.read_text(),
     long_description_content_type="text/markdown",
