#!/usr/bin/env python
# -*- coding: utf-8 -*-
import re
from pathlib import Path
from setuptools import find_packages, setup


ROOT_PATH = Path(__file__).parent

LICENSE_PATH = ROOT_PATH / "LICENSE"

README_PATH = ROOT_PATH / "README.md"

REQUIREMENTS_PATH = ROOT_PATH / "requirement" / "main.txt"

REQUIREMENTS_TEST_PATH = ROOT_PATH / "requirement" / "test.txt"

REQUIREMENTS_RQ_PATH = ROOT_PATH / "requirement" / "extras-rq.txt"


def stream_requirements(fd):
    """For a given requirements file descriptor, generate lines of
    distribution requirements, ignoring comments and chained requirement
    files.

    """
    for line in fd:
        cleaned = re.sub(r"#.*$", "", line).strip()
        if cleaned and not cleaned.startswith("-r"):
            yield cleaned


with REQUIREMENTS_PATH.open() as requirements_file:
    REQUIREMENTS = list(stream_requirements(requirements_file))


with REQUIREMENTS_TEST_PATH.open() as test_requirements_file:
    REQUIREMENTS_TEST = REQUIREMENTS[:]
    REQUIREMENTS_TEST.extend(stream_requirements(test_requirements_file))

with REQUIREMENTS_RQ_PATH.open() as rq_requirements_file:
    RQ_REQUIREMENTS = list(stream_requirements(rq_requirements_file))


setup(
<<<<<<< HEAD
    name='triage',
    version='5.1.1',
=======
    name="triage",
    version="5.1.0",
>>>>>>> ad8cc70b
    description="Risk modeling and prediction",
    long_description=README_PATH.read_text(),
    long_description_content_type="text/markdown",
    author="Center for Data Science and Public Policy",
    author_email="datascifellows@gmail.com",
    url="https://dssg.github.io/triage/",
    project_urls={
        "Documentation": "https://dssg.github.io/triage/",
        "Source Code": "https://github.com/dssg/triage",
        "Tutorial": "https://dssg.github.io/triage/dirtyduck/",
    },
    packages=find_packages("src", exclude=["tests", "tests.*"]),
    package_dir={"": "src"},
    include_package_data=True,
    install_requires=REQUIREMENTS,
    entry_points={
        "console_scripts": ["triage = triage.cli:execute"],
    },
    extras_require={"rq": RQ_REQUIREMENTS},
    license="MIT License",
    zip_safe=False,
    keywords="triage",
    classifiers=[
        "Development Status :: 2 - Pre-Alpha",
        "Intended Audience :: Developers",
        "License :: OSI Approved :: MIT License",
        "Natural Language :: English",
        "Programming Language :: Python :: 3",
        "Programming Language :: Python :: 3.8",
        "Programming Language :: Python :: 3.9",
        "Programming Language :: Python :: 3.10",
    ],
    python_requires=">=3.8",
    test_suite="tests",
    tests_require=REQUIREMENTS_TEST,
)<|MERGE_RESOLUTION|>--- conflicted
+++ resolved
@@ -43,13 +43,8 @@
 
 
 setup(
-<<<<<<< HEAD
-    name='triage',
-    version='5.1.1',
-=======
     name="triage",
-    version="5.1.0",
->>>>>>> ad8cc70b
+    version="5.1.1",
     description="Risk modeling and prediction",
     long_description=README_PATH.read_text(),
     long_description_content_type="text/markdown",
