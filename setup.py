#!/usr/bin/env python
# -*- coding: utf-8 -*-
import re
from pathlib import Path
from setuptools import find_packages, setup


ROOT_PATH = Path(__file__).parent

LICENSE_PATH = ROOT_PATH / 'LICENSE'

README_PATH = ROOT_PATH / 'README.rst'

REQUIREMENTS_PATH = ROOT_PATH / 'requirement' / 'main.txt'

REQUIREMENTS_TEST_PATH = ROOT_PATH / 'requirement' / 'test.txt'

REQUIREMENTS_RQ_PATH = ROOT_PATH / 'requirement' / 'extras-rq.txt'


def stream_requirements(fd):
    """For a given requirements file descriptor, generate lines of
    distribution requirements, ignoring comments and chained requirement
    files.

    """
    for line in fd:
        cleaned = re.sub(r'#.*$', '', line).strip()
        if cleaned and not cleaned.startswith('-r'):
            yield cleaned


with REQUIREMENTS_PATH.open() as requirements_file:
    REQUIREMENTS = list(stream_requirements(requirements_file))


with REQUIREMENTS_TEST_PATH.open() as test_requirements_file:
    REQUIREMENTS_TEST = REQUIREMENTS[:]
    REQUIREMENTS_TEST.extend(stream_requirements(test_requirements_file))

with REQUIREMENTS_RQ_PATH.open() as rq_requirements_file:
    RQ_REQUIREMENTS = list(stream_requirements(rq_requirements_file))


setup(
    name='triage',
    version='3.3.0',
    description="Risk modeling and prediction",
    long_description=README_PATH.read_text(),
    author="Center for Data Science and Public Policy",
    author_email='datascifellows@gmail.com',
    url='https://github.com/dssg/triage',
    packages=find_packages('src', exclude=['tests', 'tests.*']),
    package_dir={'': 'src'},
    include_package_data=True,
    install_requires=REQUIREMENTS,
    entry_points={
        'console_scripts': ['triage = triage.cli:execute'],
    },
    extras_require={'rq': RQ_REQUIREMENTS},
    license=LICENSE_PATH.read_text(),
    zip_safe=False,
    keywords='triage',
    classifiers=[
        'Development Status :: 2 - Pre-Alpha',
        'Intended Audience :: Developers',
        'License :: OSI Approved :: MIT License',
        'Natural Language :: English',
        'Programming Language :: Python :: 3',
        'Programming Language :: Python :: 3.6',
<<<<<<< HEAD
=======
        'Programming Language :: Python :: 3.7',
>>>>>>> 18368c1e
    ],
    test_suite='tests',
    tests_require=REQUIREMENTS_TEST
)<|MERGE_RESOLUTION|>--- conflicted
+++ resolved
@@ -68,10 +68,7 @@
         'Natural Language :: English',
         'Programming Language :: Python :: 3',
         'Programming Language :: Python :: 3.6',
-<<<<<<< HEAD
-=======
         'Programming Language :: Python :: 3.7',
->>>>>>> 18368c1e
     ],
     test_suite='tests',
     tests_require=REQUIREMENTS_TEST
