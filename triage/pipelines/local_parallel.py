--- conflicted
+++ resolved
@@ -76,7 +76,7 @@
             len(build_tasks.keys()),
             self.n_processes
         )
-<<<<<<< HEAD
+
         with ProcessPoolExecutor(max_workers=self.n_processes) as pool:
             num_successes = 0
             num_failures = 0
@@ -84,12 +84,6 @@
                 partial_build_matrix,
                 build_tasks.values()
             ):
-=======
-        with concurrent.futures.ProcessPoolExecutor(max_workers=self.n_processes) as pool:
-            num_successes = 0
-            num_failures = 0
-            for successful in pool.map(partial_build_matrix, build_tasks.values()):
->>>>>>> 879c303b
                 if successful:
                     num_successes += 1
                 else:
@@ -178,14 +172,10 @@
                 with ProcessPoolExecutor(max_workers=self.n_processes) as pool:
                     num_successes = 0
                     num_failures = 0
-<<<<<<< HEAD
                     for successful in pool.map(
                         partial_test_and_score,
                         model_ids
                     ):
-=======
-                    for successful in pool.map(partial_test_and_score, model_ids):
->>>>>>> 879c303b
                         if successful:
                             num_successes += 1
                         else:
