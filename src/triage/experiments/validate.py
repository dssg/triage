import importlib
import logging
from itertools import permutations
from datetime import datetime
from textwrap import dedent

from sklearn.model_selection import ParameterGrid

from triage.component import architect
from triage.component import catwalk
from triage.component.timechop import Timechop

from triage.util.conf import convert_str_to_relativedelta
from triage.validation_primitives import string_is_tablesafe


class Validator(object):
    def __init__(self, db_engine=None, strict=True):
        self.db_engine = db_engine
        self.strict = strict

    def run(self, *args, **kwargs):
        try:
            self._run(*args, **kwargs)
        except ValueError as e:
            if self.strict:
                raise ValueError(e)
            else:
                logging.warning(
                    "Validation error hit, not running in strict mode so continuing on: %s",
                    str(e),
                )


class TemporalValidator(Validator):
    def _run(self, temporal_config):
        def dt_from_str(dt_str):
            return datetime.strptime(dt_str, "%Y-%m-%d")

        splits = []
        try:
            chopper = Timechop(
                feature_start_time=dt_from_str(temporal_config["feature_start_time"]),
                feature_end_time=dt_from_str(temporal_config["feature_end_time"]),
                label_start_time=dt_from_str(temporal_config["label_start_time"]),
                label_end_time=dt_from_str(temporal_config["label_end_time"]),
                model_update_frequency=temporal_config["model_update_frequency"],
                training_label_timespans=temporal_config["training_label_timespans"],
                test_label_timespans=temporal_config["test_label_timespans"],
                training_as_of_date_frequencies=temporal_config[
                    "training_as_of_date_frequencies"
                ],
                test_as_of_date_frequencies=temporal_config[
                    "test_as_of_date_frequencies"
                ],
                max_training_histories=temporal_config["max_training_histories"],
                test_durations=temporal_config["test_durations"],
            )
            splits = chopper.chop_time()
        except Exception as e:
            raise ValueError(
                dedent(
                    """
            Section: temporal_config -
            Timechop could not produce temporal splits from config {}.
            Error: {}
            """.format(
                        temporal_config, e
                    )
                )
            )
        for split_num, split in enumerate(splits):
            if len(split["train_matrix"]["as_of_times"]) == 0:
                raise ValueError(
                    dedent(
                        """
                Section: temporal_config -
                Computed split {} has a train matrix with no as_of_times.
                """.format(
                            split
                        )
                    )
                )

            # timechop computes the last time available to train data
            # and stores it in the matrix as 'matrix_info_end_time'
            # but to be more sure, let's double-check by comparing as_of_times
            # in the train and all associated test matrices
            train_max_data_time = max(
                split["train_matrix"]["as_of_times"]
            ) + convert_str_to_relativedelta(
                split["train_matrix"]["training_label_timespan"]
            )

            for test_matrix in split["test_matrices"]:
                if len(test_matrix["as_of_times"]) == 0:
                    raise ValueError(
                        dedent(
                            """
                    Section: temporal_config -
                    Computed split {} has a test matrix with no as_of_times.
                    """.format(
                                split
                            )
                        )
                    )
                overlapping_times = [
                    as_of_time
                    for as_of_time in test_matrix["as_of_times"]
                    if as_of_time < train_max_data_time
                ]
                if overlapping_times:
                    raise ValueError(
                        dedent(
                            """
                    Section: temporal_config -
                    Computed split index {} has a test matrix with as_of_times {}
                    < the maximum train as_of_time + train label timespan.
                    ({}). This is likely an error in timechop. See the
                    experiment's split_definitions[{}] for more information""".format(
                                split_num,
                                overlapping_times,
                                train_max_data_time,
                                split_num,
                            )
                        )
                    )


class SpacetimeAggregationValidator(Validator):
    def _validate_keys(self, aggregation_config):
        for key in [
            "from_obj",
            "intervals",
            "groups",
            "knowledge_date_column",
            "prefix",
        ]:
            if key not in aggregation_config:
                raise ValueError(
                    dedent(
                        """
                Section: features->spacetime_aggregations -
                '{} required as key: aggregation config: {}""".format(
                            key, aggregation_config
                        )
                    )
                )

    def _validate_aggregates(self, aggregation_config):
        if (
            "aggregates" not in aggregation_config
            and "categoricals" not in aggregation_config
            and "array_categoricals" not in aggregation_config
        ):
            raise ValueError(
                dedent(
                    """
            Section: features->spacetime_aggregations -
            Need either aggregates, categoricals, or array_categoricals
            in {}""".format(
                        aggregation_config
                    )
                )
            )

    def _validate_categoricals(self, categoricals):
        conn = self.db_engine.connect()
        for categorical in categoricals:
            if "choice_query" in categorical and "choices" in categorical:
                raise ValueError(
                    dedent(
                        """
                Section: feature_aggregations -
                Both 'choice_query' and 'choices' specified for {}.
                Please only specify one.""".format(
                            categorical
                        )
                    )
                )
            if not ("choice_query" in categorical or "choices" in categorical):
                raise ValueError(
                    dedent(
                        """
                Section: feature_aggregations -
                Neither 'choice_query' and 'choices' specified for {}.
                Please specify one.""".format(
                            categorical
                        )
                    )
                )
            if "choice_query" in categorical:
                logging.info("Validating choice query")
                choice_query = categorical["choice_query"]
                try:
                    conn.execute("explain {}".format(choice_query))
                except Exception as e:
                    raise ValueError(
                        dedent(
                            """
                    Section: feature_aggregations -
                    choice query does not run.
                    choice query: "{}"
                    Full error: {}""".format(
                                choice_query, e
                            )
                        )
                    )

    def _validate_from_obj(self, from_obj):
        conn = self.db_engine.connect()
        logging.info("Validating from_obj")
        try:
            conn.execute("explain select * from {}".format(from_obj))
        except Exception as e:
            raise ValueError(
                dedent(
                    """
                Section: feature_aggregations -
                from_obj query does not run.
                from_obj: "{}"
                Full error: {}""".format(
                        from_obj, e
                    )
                )
            )

    def _validate_time_intervals(self, intervals):
        logging.info("Validating time intervals")
        for interval in intervals:
            if interval != "all":
                # this function, used elsewhere to break up time intervals,
                # will throw an error if the interval can't be converted to a
                # relativedelta
                try:
                    convert_str_to_relativedelta(interval)
                except Exception as e:
                    raise ValueError(
                        dedent(
                            """
                    Section: feature_aggregations -
                    Time interval is invalid.
                    interval: "{}"
                    Full error: {}""".format(
                                interval, e
                            )
                        )
                    )

    def _validate_groups(self, groups):
        if "entity_id" not in groups:
            raise ValueError(
                dedent(
                    """
            Section: feature_aggregations -
            List of groups needs to include 'entity_id'.
            Passed list: {}""".format(
                        groups
                    )
                )
            )

    def _validate_imputation_rule(self, aggregate_type, impute_rule):
        """Validate the imputation rule for a given aggregation type."""
        # dictionary of imputation type : required parameters
        valid_imputations = {
            "all": {
                "mean": [],
                "constant": ["value"],
                "zero": [],
                "zero_noflag": [],
                "error": [],
            },
            "aggregates": {"binary_mode": []},
            "categoricals": {"null_category": []},
        }
        valid_imputations["array_categoricals"] = valid_imputations["categoricals"]

        # the valid imputation rules for the specific aggregation type being checked
        valid_types = dict(
            valid_imputations["all"], **valid_imputations[aggregate_type]
        )

        # no imputation rule was specified
        if "type" not in impute_rule.keys():
            raise ValueError(
                dedent(
                    """
            Section: feature_aggregations -
            Imputation type must be specified"""
                )
            )

        # a rule was specified, but not valid for this type of aggregate
        if impute_rule["type"] not in valid_types.keys():
            raise ValueError(
                dedent(
                    """
            Section: feature_aggregations -
            Invalid imputation type %s for %s"""
                    % (impute_rule["type"], aggregate_type)
                )
            )

        # check that all required parameters exist in the keys of the imputation rule
        required_params = valid_types[impute_rule["type"]]
        for param in required_params:
            if param not in impute_rule.keys():
                raise ValueError(
                    dedent(
                        """
                Section: feature_aggregations -
                Missing param %s for %s"""
                        % (param, impute_rule["type"])
                    )
                )

    def _validate_imputations(self, aggregation_config):
        """Validate the imputation rules in an aggregation config, looping
        through all three types of aggregates. Most of the work here is
        done by _validate_imputation_rule() to check the requirements of
        each imputation rule found
        """
        agg_types = ["aggregates", "categoricals", "array_categoricals"]

        for agg_type in agg_types:
            logging.info('Checking imputation rules for aggregation type %s', agg_type)
            # base_imp are the top-level rules, `such as aggregates_imputation`
            base_imp = aggregation_config.get(agg_type + "_imputation", {})

            # loop through the individual aggregates
            for agg in aggregation_config.get(agg_type, []):
                logging.info('Checking imputation rules for aggregation %s', agg)
                # combine any aggregate-level imputation rules with top-level ones
                imp_dict = dict(base_imp, **agg.get("imputation", {}))

                # imputation rules are metric-specific, so check each metric's rule
                for metric in agg["metrics"]:
                    logging.info('Checking imputation rules for metric: %s', metric)
                    # metric rules may be defined by the metric name (e.g., 'max')
                    # or with the 'all' catch-all, with named metrics taking
                    # precedence. If we fall back to {}, the rule validator will
                    # error out on no metric found.
                    impute_rule = imp_dict.get(metric, imp_dict.get("all", {}))
                    self._validate_imputation_rule(agg_type, impute_rule)

    def _validate_aggregation(self, aggregation_config):
        logging.info("Validating aggregation config %s", aggregation_config)
        self._validate_keys(aggregation_config)
        self._validate_aggregates(aggregation_config)
        self._validate_categoricals(aggregation_config.get("categoricals", []))
        self._validate_from_obj(aggregation_config["from_obj"])
        self._validate_time_intervals(aggregation_config["intervals"])
        self._validate_groups(aggregation_config["groups"])
        self._validate_imputations(aggregation_config)

    def _run(self, feature_aggregation_config):
        """Validate a feature aggregation config applied to this object

        The validations range from basic type checks, key presence checks,
        as well as validating the sql in from objects.

        Args:
            feature_aggregation_config (list) all values, except for feature
                date, necessary to instantiate a collate.SpacetimeAggregation

        Raises: ValueError if any part of the config is found to be invalid
        """
        if not feature_aggregation_config:
            raise ValueError(
                dedent(
                    """
            Section: feature_aggregations -
            Section not found. You must define feature aggregations."""
                )
            )
        for aggregation in feature_aggregation_config:
            self._validate_aggregation(aggregation)


class LabelConfigValidator(Validator):
    def _validate_query(self, query):
        if "{as_of_date}" not in query:
            raise ValueError(
                dedent(
                    """
            Section: label_config -
            If 'query' is used as label_config,
            {as_of_date} must be present"""
                )
            )
        if "{label_timespan}" not in query:
            raise ValueError(
                dedent(
                    """
            Section: label_config -
            If 'query' is used as label_config,
            {label_timespan} must be present"""
                )
            )
        bound_query = query.replace("{as_of_date}", "2016-01-01").replace(
            "{label_timespan}", "6month"
        )
        conn = self.db_engine.connect()
        logging.info("Validating label query via EXPLAIN")
        try:
            conn.execute("explain {}".format(bound_query))
        except Exception as e:
            raise ValueError(
                dedent(
                    """
                Section: label_config -
                given query can not be run with a sample as_of_date and label_timespan.
                query: "{}"
                Full error: {}""".format(
                        query, e
                    )
                )
            )

    @staticmethod
    def _validate_include_missing_labels_in_train_as(missing_label_flag):
        if missing_label_flag not in {None, True, False}:
            raise ValueError(
                dedent(
                    """
            Section: label_config -
            The value for 'include_missing_labels_in_train_as', {}, is invalid.
            The key must be either absent, or a boolean value True or False
            Triage only supports binary labels at this time.""".format(
                        missing_label_flag
                    )
                )
            )

    def _run(self, label_config):
        if not label_config:
            raise ValueError(
                dedent(
                    """
            Section: label_config -
            Section not found. You must define a label config."""
                )
            )

        if "query" not in label_config:
            raise ValueError(
                dedent(
                    """
            Section: label_config -
            key 'query' not found. You must define a label query."""
                )
            )
        if 'name' in label_config and not string_is_tablesafe(label_config['name']):
            raise ValueError("Section: label_config - "
                             "name should only contain letters, numbers, and underscores")
        self._validate_query(label_config["query"])
        self._validate_include_missing_labels_in_train_as(
            label_config.get("include_missing_labels_in_train_as", None)
        )


class CohortConfigValidator(Validator):
    def _run(self, cohort_config):
        if "query" not in cohort_config:
            raise ValueError(
                dedent(
                    """
            Section: cohort_config -
            key 'query' not found. You must define a cohort query."""
                )
            )
        query = cohort_config["query"]
        if "{as_of_date}" not in query:
            raise ValueError(
                dedent(
                    """
            Section: cohort_config -
            If 'query' is used as cohort_config,
            {as_of_date} must be present"""
                )
            )
        if 'name' in cohort_config and not string_is_tablesafe(cohort_config['name']):
            raise ValueError("Section: cohort_config - "
                             "name should only contain letters, numbers, and underscores")
        dated_query = query.replace("{as_of_date}", "2016-01-01")
        logging.info("Validating cohort query")
        try:
            self.db_engine.execute(f"explain {dated_query}")
        except Exception as e:
            raise ValueError(
                dedent(
                    f"""
                Section: cohort_config -
                given query can not be run with a sample as_of_date .
                query: "{query}"
                Full error: {e}"""
                )
            )


class FeatureGroupDefinitionValidator(Validator):
<<<<<<< HEAD
    def _run(self, feature_group_definition):
=======
    def _validate_prefixes(self, prefix_list):
        """
        Ensure that no prefix starts with another prefix + _ to avoid
        an error with feature group subsets when the group names overlap
        """
        for prefix1, prefix2 in permutations(prefix_list, 2):
            if prefix2.startswith(prefix1):
                raise ValueError(
                    dedent(
                        """
                Section: feature_group_definition -
                Feature group prefixes must not overlap when using `prefix`: %s and %s"""
                        % (prefix1, prefix2)
                    )
                )

    def _run(self, feature_group_definition, feature_aggregation_config):
>>>>>>> 17417a37
        if not isinstance(feature_group_definition, dict):
            raise ValueError(
                dedent(
                    """
            Section: feature_group_definition -
            feature_group_definition must be a dictionary"""
                )
            )

        available_subsetters = (
            architect.feature_group_creator.FeatureGroupCreator.subsetters
        )
        for subsetter_name, value in feature_group_definition.items():
            if subsetter_name not in available_subsetters:
                raise ValueError(
                    dedent(
                        """
                Section: feature_group_definition -
                Unknown feature_group_definition key {} received.
                Available keys are {}""".format(
                            subsetter_name, available_subsetters
                        )
                    )
                )
            if not hasattr(value, "__iter__") or isinstance(value, (str, bytes)):
                raise ValueError(
                    dedent(
                        """
                Section: feature_group_definition -
                feature_group_definition value for {}, {}
                should be a list""".format(
                            subsetter_name, value
                        )
                    )
                )

<<<<<<< HEAD
=======
        if "prefix" in feature_group_definition:
            available_prefixes = {
                aggregation["prefix"] for aggregation in feature_aggregation_config
            }
            bad_prefixes = set(feature_group_definition["prefix"]) - available_prefixes
            if bad_prefixes:
                raise ValueError(
                    dedent(
                        """
                Section: feature_group_definition -
                The following given feature group prefixes: '{}'
                are invalid. Available prefixes from this experiment's feature
                aggregations are: '{}'
                """.format(
                            bad_prefixes, available_prefixes
                        )
                    )
                )
            self._validate_prefixes(feature_group_definition["prefix"])

        if "tables" in feature_group_definition:
            available_tables = {
                aggregation["prefix"] + "_aggregation_imputed"
                for aggregation in feature_aggregation_config
            }
            bad_tables = set(feature_group_definition["tables"]) - available_tables
            if bad_tables:
                raise ValueError(
                    dedent(
                        """
                Section: feature_group_definition -
                The following given feature group tables: '{}'
                are invalid. Available tables from this experiment's feature
                aggregations are: '{}'
                """.format(
                            bad_tables, available_tables
                        )
                    )
                )

>>>>>>> 17417a37

class FeatureGroupStrategyValidator(Validator):
    def _run(self, feature_group_strategies):
        if not isinstance(feature_group_strategies, list):
            raise ValueError(
                dedent(
                    """
            Section: feature_group_strategies -
            feature_group_strategies section must be a list"""
                )
            )
        available_strategies = {
            key
            for key in architect.feature_group_mixer.FeatureGroupMixer.strategy_lookup.keys()
        }
        bad_strategies = set(feature_group_strategies) - available_strategies
        if bad_strategies:
            raise ValueError(
                dedent(
                    """
            Section: feature_group_strategies -
            The following given feature group strategies:
            '{}' are invalid. Available strategies are: '{}'
            """.format(
                        bad_strategies, available_strategies
                    )
                )
            )


class UserMetadataValidator(Validator):
    def _run(self, user_metadata):
        if not isinstance(user_metadata, dict):
            raise ValueError(
                dedent(
                    """
            Section: user_metadata -
            user_metadata section must be a dict"""
                )
            )


class ModelGroupKeysValidator(Validator):
    def _run(self, model_group_keys, user_metadata):
        if not isinstance(model_group_keys, list):
            raise ValueError(
                dedent(
                    """
            Section: model_group_keys -
            model_group_keys section must be a list"""
                )
            )
        classifier_keys = ["class_path", "parameters"]
        # planner_keys are defined in architect.Planner._make_metadata
        planner_keys = [
            "feature_start_time",
            "end_time",
            "indices",
            "feature_names",
            "feature_groups",
            "label_name",
            "label_type",
            "label_timespan",
            "state",
            "cohort_name",
            "matrix_id",
            "matrix_type",
        ]
        # temporal_keys are defined in
        # timechop.Timechop.generate_matrix_definition
        temporal_keys = [
            "first_as_of_time",
            "last_as_of_time",
            "matrix_info_end_time",
            "as_of_times",
            "training_label_timespan",
            "training_as_of_date_frequency",
            "max_training_history",
        ]
        available_keys = (
            [key for key in user_metadata.keys()]
            + planner_keys
            + temporal_keys
            + classifier_keys
        )
        for model_group_key in model_group_keys:
            if model_group_key not in available_keys:
                raise ValueError(
                    dedent(
                        """
                Section: model_group_keys -
                unknown entry '{}' received. Available keys are {}
                """.format(
                            model_group_key, available_keys
                        )
                    )
                )


class GridConfigValidator(Validator):
    def _run(self, grid_config):
        if not grid_config:
            raise ValueError(
                dedent(
                    """
            Section: grid_config -
            Section not found. You must define a grid_config."""
                )
            )
        for classpath, parameter_config in grid_config.items():
            if classpath == "sklearn.linear_model.LogisticRegression":
                logging.warning(
                    "sklearn.linear_model.LogisticRegression found in grid. "
                    "This is unscaled and not well-suited for Triage experiments. "
                    "Use triage.component.catwalk.estimators.classifiers.ScaledLogisticRegression "
                    "instead"
                )
            try:
                module_name, class_name = classpath.rsplit(".", 1)
                module = importlib.import_module(module_name)
                cls = getattr(module, class_name)
                for parameters in ParameterGrid(parameter_config):
                    try:
                        cls(**parameters)
                    except Exception as e:
                        raise ValueError(
                            dedent(
                                """
                        Section: grid_config -
                        Unable to instantiate classifier {} with parameters {}, error thrown: {}
                        """.format(
                                    classpath, parameters, e
                                )
                            )
                        )
            except Exception as e:
                raise ValueError(
                    dedent(
                        """
                Section: grid_config -
                Unable to import classifier {}, error thrown: {}
                """.format(
                            classpath, e
                        )
                    )
                )


class ScoringConfigValidator(Validator):
    def _run(self, scoring_config):
        if "testing_metric_groups" not in scoring_config:
            logging.warning(
                "Section: scoring - No testing_metric_groups configured. "
                + "Your experiment may run, but you will not have any "
                + "evaluation metrics computed"
            )
        if "training_metric_groups" not in scoring_config:
            logging.warning(
                "Section: scoring - No training_metric_groups configured. "
                + "If training set evaluation metrics are desired, they must be added"
            )
        metric_lookup = catwalk.evaluation.ModelEvaluator.available_metrics
        available_metrics = set(metric_lookup.keys())
        for group in ("testing_metric_groups", "training_metric_groups"):
            for metric_group in scoring_config.get(group, {}):
                given_metrics = set(metric_group["metrics"])
                bad_metrics = given_metrics - available_metrics
                if bad_metrics:
                    raise ValueError(
                        dedent(
                            """Section: scoring -
                        The following given metrics '{}' are unavailable.
                        Available metrics are: '{}'
                        """.format(
                                bad_metrics, available_metrics
                            )
                        )
                    )
                for given_metric in given_metrics:
                    metric_function = metric_lookup[given_metric]
                    if not hasattr(metric_function, "greater_is_better"):
                        raise ValueError(
                            dedent(
                                """Section: scoring -
                        The metric {} does not define the attribute
                        'greater_is_better'. This can only be fixed in the catwalk.metrics
                        module. If you still would like to use this metric, consider
                        submitting a pull request""".format(
                                    given_metric
                                )
                            )
                        )

            if "subsets" in scoring_config:
                for subset in scoring_config["subsets"]:
                    # 1. Validate that all required keys are present
                    if "query" not in subset:
                        raise ValueError(
                            dedent(
                                f"""Section: subsets -
                                The subset {subset} does not have a query key.
                                To run evaluations on a subset, you must
                                include a query that returns a list of distinct 
                                entity_ids and has a placeholder for an
                                as_of_date
                                """
                            )
                        )
                    if "name" not in subset:
                        raise ValueError(
                            dedent(
                                f"""Section: subsets -
                                The subset {subset} does not have a name key.
                                Please give a name to your subset. This is used
                                in the namespacing of subset tables created by
                                triage.
                                """
                            )
                        )

                    # 2. Validate that query conforms to the expectations
                    if "{as_of_date}" not in subset["query"]:
                        raise ValueError(
                            dedent(
                                f"""Section: subsets -
                                The subset query {subset["query"]} must
                                include a placeholder for the as_of_date
                                """
                            )
                        )
                    if "entity_id" not in subset["query"]:
                        raise ValueError(
                            dedent(
                                f"""The subset qeury {subset["query"]} must
                                return a list of distinct entity_ids
                                """
                            )
                        )


class FeatureValidator(Validator):
    def _run(self, feature_config):
        feature_lookup = architect.feature_block_generators.FEATURE_BLOCK_GENERATOR_LOOKUP
        bad_keys = feature_config.keys() - feature_lookup.keys()
        if bad_keys:
            raise ValueError(
                dedent(
                    f"""\
                    Section: features -
                    The following given feature types '{bad_keys}' are unavailable.
                    Available metrics are: '{feature_lookup.keys()}'
                    """
                )
            )
        if 'spacetime_aggregations' in feature_config:
            SpacetimeAggregationValidator(
                self.db_engine,
                strict=self.strict
            ).run(feature_config['spacetime_aggregations'])


class ExperimentValidator(Validator):
    def run(self, experiment_config):
        TemporalValidator(strict=self.strict).run(
            experiment_config.get("temporal_config", {})
        )
        FeatureValidator(self.db_engine, strict=self.strict).run(
            experiment_config.get("features", {})
        )
        LabelConfigValidator(self.db_engine, strict=self.strict).run(
            experiment_config.get("label_config", None)
        )
        CohortConfigValidator(self.db_engine, strict=self.strict).run(
            experiment_config.get("cohort_config", {})
        )
        FeatureGroupDefinitionValidator(strict=self.strict).run(
            experiment_config.get("feature_group_definition", {}),
        )
        FeatureGroupStrategyValidator(strict=self.strict).run(
            experiment_config.get("feature_group_strategies", [])
        )
        UserMetadataValidator(strict=self.strict).run(
            experiment_config.get("user_metadata", {})
        )
        ModelGroupKeysValidator(strict=self.strict).run(
            experiment_config.get("model_group_keys", []),
            experiment_config.get("user_metadata", {}),
        )
        GridConfigValidator(strict=self.strict).run(
            experiment_config.get("grid_config", {})
        )
        ScoringConfigValidator(strict=self.strict).run(
            experiment_config.get("scoring", {})
        )

        # show the success message in the console as well as the logger
        # as we don't really know how they have configured logging
        if self.strict:
            success_message = "Experiment validation ran to completion with no errors"
        else:
            success_message = "Experiment validation complete. "
            "All configuration problems have been displayed as warnings"
        logging.info(success_message)
        print(success_message)<|MERGE_RESOLUTION|>--- conflicted
+++ resolved
@@ -500,9 +500,6 @@
 
 
 class FeatureGroupDefinitionValidator(Validator):
-<<<<<<< HEAD
-    def _run(self, feature_group_definition):
-=======
     def _validate_prefixes(self, prefix_list):
         """
         Ensure that no prefix starts with another prefix + _ to avoid
@@ -519,8 +516,7 @@
                     )
                 )
 
-    def _run(self, feature_group_definition, feature_aggregation_config):
->>>>>>> 17417a37
+    def _run(self, feature_group_definition, feature_blocks):
         if not isinstance(feature_group_definition, dict):
             raise ValueError(
                 dedent(
@@ -557,32 +553,13 @@
                     )
                 )
 
-<<<<<<< HEAD
-=======
         if "prefix" in feature_group_definition:
-            available_prefixes = {
-                aggregation["prefix"] for aggregation in feature_aggregation_config
-            }
-            bad_prefixes = set(feature_group_definition["prefix"]) - available_prefixes
-            if bad_prefixes:
-                raise ValueError(
-                    dedent(
-                        """
-                Section: feature_group_definition -
-                The following given feature group prefixes: '{}'
-                are invalid. Available prefixes from this experiment's feature
-                aggregations are: '{}'
-                """.format(
-                            bad_prefixes, available_prefixes
-                        )
-                    )
-                )
             self._validate_prefixes(feature_group_definition["prefix"])
 
         if "tables" in feature_group_definition:
             available_tables = {
-                aggregation["prefix"] + "_aggregation_imputed"
-                for aggregation in feature_aggregation_config
+                feature_block.final_feature_table_name
+                for feature_block in feature_blocks
             }
             bad_tables = set(feature_group_definition["tables"]) - available_tables
             if bad_tables:
@@ -591,15 +568,14 @@
                         """
                 Section: feature_group_definition -
                 The following given feature group tables: '{}'
-                are invalid. Available tables from this experiment's feature
-                aggregations are: '{}'
+                are invalid. Available tables from this experiment's features
+                are: '{}'
                 """.format(
                             bad_tables, available_tables
                         )
                     )
                 )
 
->>>>>>> 17417a37
 
 class FeatureGroupStrategyValidator(Validator):
     def _run(self, feature_group_strategies):
@@ -862,7 +838,7 @@
 
 
 class ExperimentValidator(Validator):
-    def run(self, experiment_config):
+    def run(self, experiment_config, feature_blocks):
         TemporalValidator(strict=self.strict).run(
             experiment_config.get("temporal_config", {})
         )
@@ -877,6 +853,7 @@
         )
         FeatureGroupDefinitionValidator(strict=self.strict).run(
             experiment_config.get("feature_group_definition", {}),
+            feature_blocks
         )
         FeatureGroupStrategyValidator(strict=self.strict).run(
             experiment_config.get("feature_group_strategies", [])
