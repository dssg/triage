import verboselogs, logging

logger = verboselogs.VerboseLogger(__name__)

from abc import ABC, abstractmethod
import cProfile
import marshal
import os
import random
import time
import itertools

from descriptors import cachedproperty
from timeout import timeout

from triage.component.architect.label_generators import (
    LabelGenerator,
    LabelGeneratorNoOp,
    DEFAULT_LABEL_NAME,
)

from triage.component.architect.features import (
    FeatureGenerator,
    FeatureDictionaryCreator,
    FeatureGroupCreator,
    FeatureGroupMixer,
)
from triage.component.architect.planner import Planner
from triage.component.architect.builders import MatrixBuilder
from triage.component.architect.entity_date_table_generators import (
    EntityDateTableGenerator,
    CohortTableGeneratorNoOp,
)
from triage.component.timechop import Timechop
from triage.component import results_schema
from triage.component.catwalk import (
    ModelTrainer,
    ModelEvaluator,
    Predictor,
    IndividualImportanceCalculator,
    IndividualImportanceCalculatorNoOp,
    ModelGrouper,
    ModelTrainTester,
    Subsetter,
    SubsetterNoOp,
)
from triage.component.catwalk.protected_groups_generators import (
    ProtectedGroupsGenerator,
    ProtectedGroupsGeneratorNoOp,
)

from triage.component.catwalk.utils import (
    save_experiment_and_get_hash,
    associate_models_with_experiment,
    associate_matrices_with_experiment,
    missing_matrix_uuids,
    missing_model_hashes,
    filename_friendly_hash,
)
from triage.component.catwalk.storage import (
    CSVMatrixStore,
    ModelStorageEngine,
    ProjectStorage,
    MatrixStorageEngine,
)

from triage.experiments import CONFIG_VERSION
from triage.experiments.validate import ExperimentValidator
from triage.tracking import (
    initialize_tracking_and_get_run_id,
    experiment_entrypoint,
    record_cohort_table_name,
    record_labels_table_name,
    record_bias_hash,
    record_matrix_building_started,
    record_model_building_started,
)

from triage.experiments.defaults import (
    fill_timechop_config_missing,
    fill_cohort_config_missing,
    fill_feature_group_definition,
    fill_model_grid_presets,
)

from triage.database_reflection import table_has_data
from triage.util.conf import dt_from_str, parse_from_obj, load_query_if_needed
from triage.util.db import get_for_update
from triage.util.introspection import bind_kwargs, classpath


class ExperimentBase(ABC):
    """The base class for all Experiments.

    Subclasses must implement the following four methods:
    process_query_tasks
    process_matrix_build_tasks
    process_subset_tasks
    process_train_test_batches

    Look at singlethreaded.py for reference implementation of each.

    Args:
        config (dict)
        db_engine (triage.util.db.SerializableDbEngine or sqlalchemy.engine.Engine)
        project_path (string)
        replace (bool)
        cleanup_timeout (int)
        materialize_subquery_fromobjs (bool, default True) Whether or not to create and index
            tables for feature "from objects" that are subqueries. Can speed up performance
            when building features for many as-of-dates.
        additional_bigtrain_classnames (list) Any additional class names to perform in the second batch
            of training, which focuses on large modeling algorithms that tend to run with less parallelization
            as there is generally parallelization and high memory requirements built into the algorithm.
        profile (bool)
    """

    cleanup_timeout = 60  # seconds

    def __init__(
        self,
        config,
        db_engine,
        project_path=None,
        matrix_storage_class=CSVMatrixStore,
        replace=True,
        cleanup=False,
        cleanup_timeout=None,
        materialize_subquery_fromobjs=True,
        features_ignore_cohort=False,
        additional_bigtrain_classnames=None,
        profile=False,
        save_predictions=True,
        skip_validation=False,
        partial_run=False,
    ):
        # For a partial run, skip validation and avoid cleaning up
        # we'll also skip filling default config values below
        if partial_run:
            cleanup = False
            skip_validation = True

        experiment_kwargs = bind_kwargs(
            self.__class__,
            **{
                key: value
                for (key, value) in locals().items()
                if key not in {"db_engine", "config", "self"}
            },
        )

        self._check_config_version(config)
        self.config = config
<<<<<<< HEAD
=======
        if self.config.get("cohort_config") is not None:
            self.config["cohort_config"] = load_query_if_needed(
                self.config["cohort_config"]
            )
        if self.config.get("label_config") is not None:
            self.config["label_config"] = load_query_if_needed(
                self.config["label_config"]
            )
>>>>>>> 65a83a2d

        self.project_storage = ProjectStorage(project_path)
        self.model_storage_engine = ModelStorageEngine(self.project_storage)
        self.matrix_storage_engine = MatrixStorageEngine(
            self.project_storage, matrix_storage_class
        )
        self.project_path = project_path
        logger.verbose(
            f"Matrices and trained models will be saved in {self.project_path}"
        )
        self.replace = replace
        if self.replace:
            logger.notice(
                f"Replace flag is set to true. Matrices, models, "
                "evaluations and predictions (if they exist) will be replaced"
            )

        self.save_predictions = save_predictions
        if not self.save_predictions:
            logger.notice(
                f"Save predictions flag is set to false. "
                "Individual predictions won't be stored in the predictions "
                "table. This will decrease both the running time "
                "of an experiment and also decrease the space needed in the db"
            )

        self.skip_validation = skip_validation
        if self.skip_validation:
            logger.notice(
                f"Warning: Skip validation flag is set to true. "
                "The experiment config file specified won't be validated. "
                "This will reduce (a little) the running time of the experiment, "
                "but has some potential risks, e.g. the experiment could fail"
                "after some time due to some misconfiguration. Proceed with care."
            )

        self.db_engine = db_engine
        results_schema.upgrade_if_clean(dburl=self.db_engine.url)

        self.features_schema_name = "features"

        self.materialize_subquery_fromobjs = materialize_subquery_fromobjs
        if not self.materialize_subquery_fromobjs:
            logger.notice(
                "Materialize from_objs is set to false. "
                "The from_objs will be calculated on the fly every time."
            )

        self.features_ignore_cohort = features_ignore_cohort
        if self.features_ignore_cohort:
            logger.notice(
                "Features will be calculated for all the entities "
                "(i.e. ignoring cohort) this setting will have the effect "
                "that more db space will be used, but potentially could save "
                "time if you are running several similar experiments with "
                "different cohorts."
            )

        self.additional_bigtrain_classnames = additional_bigtrain_classnames
        # only fill default values for full runs
        if not partial_run:
            ## Defaults to sane values
            self.config["temporal_config"] = fill_timechop_config_missing(
                self.config, self.db_engine
            )
            ## Defaults to all the entities found in the features_aggregation's from_obj
            self.config["cohort_config"] = fill_cohort_config_missing(self.config)
            ## Defaults to all the feature_aggregation's prefixes
            self.config["feature_group_definition"] = fill_feature_group_definition(
                self.config
            )

        grid_config = fill_model_grid_presets(self.config)
        self.config.pop("model_grid_preset", None)
        if grid_config is not None:
            self.config["grid_config"] = grid_config

        if not self.config.get("random_seed", None):
            logger.notice(
                "Random seed not specified. A random seed will be provided. "
                "This could have interesting side effects, "
                "e.g. new models per model group are trained, "
                "tested and evaluated everytime that you run this experiment configuration"
            )

        self.random_seed = self.config.pop("random_seed", random.randint(1, 1e7))

        logger.verbose(
            f"Using random seed [{self.random_seed}] for running the experiment"
        )
        random.seed(self.random_seed)

        ###################### RUBICON ######################

        self.experiment_hash = save_experiment_and_get_hash(self.config, self.db_engine)
        logger.debug(f"Experiment hash [{self.experiment_hash}] assigned")
        self.run_id = initialize_tracking_and_get_run_id(
            self.experiment_hash,
            experiment_class_path=classpath(self.__class__),
            random_seed=self.random_seed,
            experiment_kwargs=experiment_kwargs,
            db_engine=self.db_engine,
        )
        logger.debug(f"Experiment run id [{self.run_id}] assigned")

        self.initialize_components()

        self.cleanup = cleanup
        if self.cleanup:
            logger.notice(
                "Cleanup is set to true, so intermediate tables (labels and cohort) "
                "will be removed after matrix creation and subset tables will be "
                "removed after model training and testing"
            )

        self.cleanup_timeout = (
            self.cleanup_timeout if cleanup_timeout is None else cleanup_timeout
        )

        self.profile = profile
        if self.profile:
            logger.spam("Profiling will be stored using cProfile")

    def _check_config_version(self, config):
        if "config_version" in config:
            config_version = config["config_version"]
        else:
            raise ValueError("config_version key not found in experiment config. ")
            config_version = "v1"
        if config_version != CONFIG_VERSION:
            raise ValueError(
                "Experiment config '{}' "
                "does not match current version '{}'. "
                "Will not run experiment.".format(config_version, CONFIG_VERSION)
            )

    def initialize_components(self):
        split_config = self.config["temporal_config"]

        self.chopper = Timechop(**split_config)

        if "label_config" in self.config:
            label_config = self.config["label_config"]
            self.labels_table_name = "labels_{}_{}".format(
                label_config.get("name", "default"),
                filename_friendly_hash(label_config["query"]),
            )
            self.label_generator = LabelGenerator(
                label_name=label_config.get("name", None),
                query=label_config["query"],
                replace=self.replace,
                db_engine=self.db_engine,
            )
        else:
            self.labels_table_name = "labels_{}".format(self.experiment_hash)
            self.label_generator = LabelGeneratorNoOp()
            logger.warning(
                "label_config missing or unrecognized. Without labels, "
                "you will not be able to make matrices."
            )
        record_labels_table_name(self.run_id, self.db_engine, self.labels_table_name)

        cohort_config = self.config.get("cohort_config", {})
        self.cohort_table_generator = None
        if "query" in cohort_config:
            self.cohort_hash = filename_friendly_hash(
                self.config["cohort_config"]["query"]
            )
        elif "query" in self.config.get("label_config", {}):
            logger.info(
                "cohort_config missing or unrecognized, but labels are configured. Labels will be used as the cohort."
            )
            self.cohort_hash = filename_friendly_hash(
                self.config["label_config"]["query"]
            )
        else:
            self.features_ignore_cohort = True
            self.cohort_hash = None
            self.cohort_table_name = "cohort_{}".format(self.experiment_hash)
            self.cohort_table_generator = CohortTableGeneratorNoOp()

        if not self.cohort_table_generator:
            self.cohort_table_name = "cohort_{}_{}".format(
                cohort_config.get("name", "default"), self.cohort_hash
            )
            self.cohort_table_generator = EntityDateTableGenerator(
                entity_date_table_name=self.cohort_table_name,
                db_engine=self.db_engine,
                query=cohort_config.get("query", None),
                labels_table_name=self.labels_table_name,
                replace=self.replace,
            )

        record_cohort_table_name(self.run_id, self.db_engine, self.cohort_table_name)

        if "bias_audit_config" in self.config:
            bias_config = self.config["bias_audit_config"]
            self.bias_hash = filename_friendly_hash(bias_config)
            self.protected_groups_table_name = f"protected_groups_{self.bias_hash}"
            self.protected_groups_generator = ProtectedGroupsGenerator(
                db_engine=self.db_engine,
                from_obj=parse_from_obj(bias_config, "bias_from_obj"),
                attribute_columns=bias_config.get("attribute_columns", None),
                entity_id_column=bias_config.get("entity_id_column", None),
                knowledge_date_column=bias_config.get("knowledge_date_column", None),
                protected_groups_table_name=self.protected_groups_table_name,
                replace=self.replace,
            )
            record_bias_hash(self.run_id, self.db_engine, self.bias_hash)
        else:
            self.protected_groups_generator = ProtectedGroupsGeneratorNoOp()
            logger.notice(
                "bias_audit_config missing in the configuration file or unrecognized. "
                "Without protected groups, you will not be able to audit your models for bias and fairness."
            )

        self.feature_dictionary_creator = FeatureDictionaryCreator(
            features_schema_name=self.features_schema_name, db_engine=self.db_engine
        )

        self.feature_generator = FeatureGenerator(
            features_schema_name=self.features_schema_name,
            replace=self.replace,
            db_engine=self.db_engine,
            feature_start_time=split_config["feature_start_time"],
            materialize_subquery_fromobjs=self.materialize_subquery_fromobjs,
            features_ignore_cohort=self.features_ignore_cohort,
        )

        self.feature_group_creator = FeatureGroupCreator(
            self.config.get("feature_group_definition", {"all": [True]})
        )

        self.feature_group_mixer = FeatureGroupMixer(
            self.config.get("feature_group_strategies", ["all"])
        )

        self.planner = Planner(
            feature_start_time=dt_from_str(split_config["feature_start_time"]),
            label_names=[
                self.config.get("label_config", {}).get("name", DEFAULT_LABEL_NAME)
            ],
            label_types=["binary"],
            cohort_names=[self.config.get("cohort_config", {}).get("name", None)],
            user_metadata=self.config.get("user_metadata", {}),
        )

        self.matrix_builder = MatrixBuilder(
            db_config={
                "features_schema_name": self.features_schema_name,
                "labels_schema_name": "public",
                "labels_table_name": self.labels_table_name,
                "cohort_table_name": self.cohort_table_name,
            },
            matrix_storage_engine=self.matrix_storage_engine,
            experiment_hash=self.experiment_hash,
            include_missing_labels_in_train_as=self.config.get("label_config", {}).get(
                "include_missing_labels_in_train_as", None
            ),
            engine=self.db_engine,
            replace=self.replace,
            run_id=self.run_id,
        )

        self.subsets = self.config.get("scoring", {}).get("subsets", [])
        if self.subsets:
            self.subsetter = Subsetter(
                db_engine=self.db_engine,
                replace=self.replace,
                as_of_times=self.all_as_of_times,
            )
        else:
            self.subsetter = SubsetterNoOp()
            logger.notice(
                "scoring.subsets missing in the configuration file or unrecognized. No subsets will be generated"
            )

        self.trainer = ModelTrainer(
            experiment_hash=self.experiment_hash,
            model_storage_engine=self.model_storage_engine,
            model_grouper=ModelGrouper(self.config.get("model_group_keys", [])),
            db_engine=self.db_engine,
            replace=self.replace,
            run_id=self.run_id,
        )

        self.predictor = Predictor(
            db_engine=self.db_engine,
            model_storage_engine=self.model_storage_engine,
            save_predictions=self.save_predictions,
            replace=self.replace,
            rank_order=self.config.get("prediction", {}).get(
                "rank_tiebreaker", "worst"
            ),
        )

        if "individual_importance" in self.config:
            self.individual_importance_calculator = IndividualImportanceCalculator(
                db_engine=self.db_engine,
                n_ranks=self.config.get("individual_importance", {}).get("n_ranks", 5),
                methods=self.config.get("individual_importance", {}).get(
                    "methods", ["uniform"]
                ),
                replace=self.replace,
            )
        else:
            self.individual_importance_calculator = IndividualImportanceCalculatorNoOp()
            logger.notice(
                "individual_importance missing in the configuration file or unrecognized, "
                "you will not be able to do analysis on individual feature importances."
            )

        self.evaluator = ModelEvaluator(
            db_engine=self.db_engine,
            testing_metric_groups=self.config.get("scoring", {}).get(
                "testing_metric_groups", []
            ),
            training_metric_groups=self.config.get("scoring", {}).get(
                "training_metric_groups", []
            ),
            bias_config=self.config.get("bias_audit_config", {}),
        )

        self.model_train_tester = ModelTrainTester(
            matrix_storage_engine=self.matrix_storage_engine,
            model_evaluator=self.evaluator,
            model_trainer=self.trainer,
            individual_importance_calculator=self.individual_importance_calculator,
            predictor=self.predictor,
            subsets=self.subsets,
            protected_groups_generator=self.protected_groups_generator,
            cohort_hash=self.cohort_hash,
            replace=self.replace,
            additional_bigtrain_classnames=self.additional_bigtrain_classnames,
        )

    def get_for_update(self):
        return get_for_update(
            self.db_engine, results_schema.Experiment, self.experiment_hash
        )

    @cachedproperty
    def split_definitions(self):
        """Temporal splits based on the experiment's configuration

        Returns: (dict) temporal splits

        Example:
        ```
        {
            'feature_start_time': {datetime},
            'feature_end_time': {datetime},
            'label_start_time': {datetime},
            'label_end_time': {datetime},
            'train_matrix': {
                'first_as_of_time': {datetime},
                'last_as_of_time': {datetime},
                'matrix_info_end_time': {datetime},
                'training_label_timespan': {str},
                'training_as_of_date_frequency': {str},
                'max_training_history': {str},
                'as_of_times': [list of {datetime}s]
            },
            'test_matrices': [list of matrix defs similar to train_matrix]
        }
        ```

        (When updating/setting split definitions, matrices should have
        UUIDs.)

        """
        split_definitions = self.chopper.chop_time()
        logger.verbose(f"Computed and stored temporal split definitions")
        logger.debug(f"Temporal split definitions: {split_definitions}")
        logger.spam("\n----TIME SPLIT SUMMARY----\n")
        logger.spam("Number of time splits: {len(split_definitions)}")
        for split_index, split in enumerate(split_definitions):
            train_times = split["train_matrix"]["as_of_times"]
            test_times = [
                as_of_time
                for test_matrix in split["test_matrices"]
                for as_of_time in test_matrix["as_of_times"]
            ]
            logger.spam(
                f"""Split index {split_index}:"""
                f"""Training as_of_time_range: {min(train_times)} to {max(train_times)} ({len(train_times)} total)"""
                f"""Testing as_of_time range: {min(test_times)} to {max(test_times)} ({len(test_times)} total)\n\n"""
            )

        with self.get_for_update() as experiment:
            experiment.time_splits = len(split_definitions)
        return split_definitions

    @cachedproperty
    def all_as_of_times(self):
        """All 'as of times' in experiment config

        Used for label and feature generation.

        Returns: (list) of datetimes

        """
        logger.spam("Calculating all the as_of_times")
        all_as_of_times = []
        for split in self.split_definitions:
            all_as_of_times.extend(split["train_matrix"]["as_of_times"])
            logger.spam(
                f'Adding as_of_times from train matrix: {split["train_matrix"]["as_of_times"]}'
            )
            for test_matrix in split["test_matrices"]:
                logger.spam(
                    f'Adding as_of_times from test matrix: {test_matrix["as_of_times"]}',
                )
                all_as_of_times.extend(test_matrix["as_of_times"])

        logger.spam(
            f"Computed {len(all_as_of_times)} total as_of_times for label and feature generation",
        )
        distinct_as_of_times = list(set(all_as_of_times))
        logger.debug(
            f"Computed {len(distinct_as_of_times)} distinct as_of_times for label and feature generation",
        )
        logger.spam(
            "You can view all as_of_times by inspecting `.all_as_of_times` on this Experiment"
        )
        with self.get_for_update() as experiment:
            experiment.as_of_times = len(distinct_as_of_times)
        return distinct_as_of_times

    @cachedproperty
    def collate_aggregations(self):
        """Collation of ``Aggregation`` objects used by this experiment.

        Returns: (list) of ``collate.Aggregation`` objects

        """
        logger.info("Creating collate aggregations")
        if "feature_aggregations" not in self.config:
            logger.warning("No feature_aggregation config is available")
            return []
        aggregations = self.feature_generator.aggregations(
            feature_aggregation_config=self.config["feature_aggregations"],
            feature_dates=self.all_as_of_times,
            state_table=self.cohort_table_name,
        )
        with self.get_for_update() as experiment:
            experiment.feature_blocks = len(aggregations)
        return aggregations

    @cachedproperty
    def feature_aggregation_table_tasks(self):
        """All feature table query tasks specified by this
        ``Experiment``.

        Returns: (dict) keys are group table names, values are
            themselves dicts, each with keys for different stages of
            table creation (prepare, inserts, finalize) and with values
            being lists of SQL commands

        """
        logger.spam(
            f"Calculating feature aggregation tasks for {len(self.all_as_of_times)} as_of_times"
        )
        return self.feature_generator.generate_all_table_tasks(
            self.collate_aggregations, task_type="aggregation"
        )

    @cachedproperty
    def feature_imputation_table_tasks(self):
        """All feature imputation query tasks specified by this
        ``Experiment``.

        Returns: (dict) keys are group table names, values are
            themselves dicts, each with keys for different stages of
            table creation (prepare, inserts, finalize) and with values
            being lists of SQL commands

        """
        logger.spam(
            f"Calculating feature imputation tasks for {len(self.all_as_of_times)} as_of_times"
        )
        return self.feature_generator.generate_all_table_tasks(
            self.collate_aggregations, task_type="imputation"
        )

    @cachedproperty
    def master_feature_dictionary(self):
        """All possible features found in the database. Not all features
        will necessarily end up in matrices

        Returns: (list) of dicts, keys being feature table names and
        values being lists of feature names

        """
        result = self.feature_dictionary_creator.feature_dictionary(
            feature_table_names=self.feature_imputation_table_tasks.keys(),
            index_column_lookup=self.feature_generator.index_column_lookup(
                self.collate_aggregations
            ),
        )
        logger.debug(f"Computed master feature dictionary: {result}")
        with self.get_for_update() as experiment:
            experiment.total_features = sum(
                1 for _feature in itertools.chain.from_iterable(result.values())
            )
        return result

    @cachedproperty
    def feature_dicts(self):
        """Feature dictionaries, representing the feature tables and
        columns configured in this experiment after computing feature
        groups.

        Returns: (list) of dicts, keys being feature table names and
        values being lists of feature names

        """
        if not self.master_feature_dictionary:
            logger.warning(
                "No features have been created. Either there is no feature configuration"
                "or there was some problem processing them."
            )
            return []
        combinations = self.feature_group_mixer.generate(
            self.feature_group_creator.subsets(self.master_feature_dictionary)
        )
        with self.get_for_update() as experiment:
            experiment.feature_group_combinations = len(combinations)
        return combinations

    @cachedproperty
    def matrix_build_tasks(self):
        """Tasks for all matrices that need to be built as a part of
        this Experiment.

        Each task contains arguments understood by
        ``Architect.build_matrix``.

        Returns: (list) of dicts

        """
        if not table_has_data(self.cohort_table_name, self.db_engine):
            logger.warning("cohort table is not populated, cannot build any matrices")
            return {}
        if not table_has_data(self.labels_table_name, self.db_engine):
            logger.warning("labels table is not populated, cannot build any matrices")
            return {}
        (updated_split_definitions, matrix_build_tasks) = self.planner.generate_plans(
            self.split_definitions, self.feature_dicts
        )
        self.full_matrix_definitions = updated_split_definitions
        return matrix_build_tasks

    @cachedproperty
    def full_matrix_definitions(self):
        """Full matrix definitions

        Returns: (list) temporal and feature information for each matrix

        """
        (updated_split_definitions, matrix_build_tasks) = self.planner.generate_plans(
            self.split_definitions, self.feature_dicts
        )
        self.matrix_build_tasks = matrix_build_tasks
        return updated_split_definitions

    @property
    def all_label_timespans(self):
        """All train and test label timespans

        Returns: (list) label timespans, in string form as they appeared in the experiment config

        """
        return list(
            set(
                self.config["temporal_config"]["training_label_timespans"]
                + self.config["temporal_config"]["test_label_timespans"]
            )
        )

    @cachedproperty
    def subset_tasks(self):
        return self.subsetter.generate_tasks(self.subsets)

    @experiment_entrypoint
    def generate_labels(self):
        """Generate labels based on experiment configuration

        Results are stored in the database, not returned
        """
        logger.info("Setting up labels")
        self.label_generator.generate_all_labels(
            self.labels_table_name, self.all_as_of_times, self.all_label_timespans
        )
        logger.success(
            f"Labels set up in the table {self.labels_table_name} successfully "
        )

    @experiment_entrypoint
    def generate_cohort(self):
        logger.info("Setting up cohort")
        self.cohort_table_generator.generate_entity_date_table(
            as_of_dates=self.all_as_of_times
        )
        logger.success(
            f"Cohort set up in the table {self.cohort_table_name} successfully"
        )

    @experiment_entrypoint
    def generate_protected_groups(self):
        """Generate protected groups table based on experiment configuration

        Results are stored in the database, not returned
        """
        self.protected_groups_generator.generate_all_dates(
            self.all_as_of_times, self.cohort_table_name, self.cohort_hash
        )

    def log_split(self, split_num, split):
        logger.info(
            "Starting train/test for %s out of %s: train range: %s to %s",
            split_num + 1,
            len(self.full_matrix_definitions),
            split["train_matrix"]["first_as_of_time"],
            split["train_matrix"]["matrix_info_end_time"],
        )

    @abstractmethod
    def process_subset_tasks(self, subset_tasks):
        pass

    @abstractmethod
    def process_train_test_batches(self, train_test_batches):
        pass

    @abstractmethod
    def process_query_tasks(self, query_tasks):
        pass

    @abstractmethod
    def process_matrix_build_tasks(self, matrix_build_tasks):
        pass

    @experiment_entrypoint
    def generate_preimputation_features(self):
        logger.info("Creating features tables (before imputation) ")
        self.process_query_tasks(self.feature_aggregation_table_tasks)
        logger.success(
            f"Features (before imputation) were stored in the tables "
            f"{','.join(agg.get_table_name() for agg in self.collate_aggregations)} "
            f"successfully"
        )

    @experiment_entrypoint
    def impute_missing_features(self):
        logger.info("Imputing missing values in features")
        self.process_query_tasks(self.feature_imputation_table_tasks)
        logger.success(
            f"Imputed features were stored in the tables "
            f"{','.join(agg.get_table_name(imputed=True) for agg in self.collate_aggregations)} "
            f"successfully"
        )

    def build_matrices(self):
        associate_matrices_with_experiment(
            self.experiment_hash, self.matrix_build_tasks.keys(), self.db_engine
        )
        logger.info("Building matrices")
        logger.verbose(
            f"It is necessary to build {len(self.matrix_build_tasks.keys())} matrices"
        )
        with self.get_for_update() as experiment:
            experiment.matrices_needed = len(self.matrix_build_tasks.keys())
        record_matrix_building_started(self.run_id, self.db_engine)
        self.process_matrix_build_tasks(self.matrix_build_tasks)
        logger.success(
            f"Matrices were stored in {self.project_path}/matrices successfully"
        )

    @experiment_entrypoint
    def generate_matrices(self):
        self.all_as_of_times  # Forcing the calculation of all the as of times, so the logging makes more sense
        self.generate_labels()
        self.generate_cohort()
        self.generate_preimputation_features()
        self.impute_missing_features()
        self.build_matrices()

    @experiment_entrypoint
    def generate_subsets(self):
        self.process_subset_tasks(self.subset_tasks)

    def _all_train_test_batches(self):
        """A batch is a model_group to be train, test and evaluated"""
        if "grid_config" not in self.config:
            logger.warning(
                "No grid_config was passed in the experiment config. No models will be trained"
            )
            return

        return self.model_train_tester.generate_task_batches(
            splits=self.full_matrix_definitions,
            grid_config=self.config.get("grid_config"),
            model_comment=self.config.get("model_comment", None),
        )

    @experiment_entrypoint
    def train_and_test_models(self):
        batches = self._all_train_test_batches()
        if not batches:
            logger.notice("No train/test tasks found, so no training to do")
            return

        with self.get_for_update() as experiment:
            experiment.grid_size = sum(
                1
                for _param in self.trainer.flattened_grid_config(
                    self.config.get("grid_config")
                )
            )
            logger.info(
                f"{experiment.grid_size} models groups will be trained, tested and evaluated"
            )

        logger.info(f"Training, testing and evaluating models")
        logger.verbose(f"{len(batches)} train/test tasks found.")
        model_hashes = set(
            task["train_kwargs"]["model_hash"]
            for batch in batches
            for task in batch.tasks
        )
        associate_models_with_experiment(
            self.experiment_hash, model_hashes, self.db_engine
        )
        with self.get_for_update() as experiment:
            experiment.models_needed = len(model_hashes)
        record_model_building_started(self.run_id, self.db_engine)
        self.process_train_test_batches(batches)
        logger.success("Training, testing and evaluating models completed")

    def validate(self, strict=True):
        ExperimentValidator(self.db_engine, strict=strict).run(self.config)

    def _run(self):
        if not self.skip_validation:
            self.validate()

        try:
            self.generate_matrices()
            self.generate_subsets()
            self.generate_protected_groups()
            self.train_and_test_models()
            self._log_end_of_run_report()
        except Exception:
            logger.error("Uh oh... Houston we have a problem")
            raise
        finally:
            if self.cleanup:
                self.clean_up_matrix_building_tables()
                self.clean_up_subset_tables()
                logger.notice(
                    "Cleanup flag was set to True, so label, cohort and subset tables were deleted"
                )

    def _log_end_of_run_report(self):
        missing_matrices = missing_matrix_uuids(self.experiment_hash, self.db_engine)
        if len(missing_matrices) > 0:
            logger.notice(
                f"Found {len(missing_matrices)} missing matrix uuids."
                f"This means that they were supposed to either be build or reused"
                f"by this experiment but are not present in the matrices table."
                f"Inspect the logs for any matrix building errors. Full list: {missing_matrices}",
            )
        else:
            logger.success(
                "All matrices that were supposed to be build were built. Awesome!"
            )

        missing_models = missing_model_hashes(self.experiment_hash, self.db_engine)
        if len(missing_models) > 0:
            logger.notice(
                f"Found {len(missing_models)} missing model hashes. "
                f"This means that they were supposed to either be trained or reused "
                f"by this experiment but are not present in the models table. "
                f"Inspect the logs for any training errors. Full list: {missing_models}"
            )
        else:
            logger.success(
                "All models that were supposed to be trained were trained. Awesome!"
            )

    def clean_up_matrix_building_tables(self):
        logger.debug("Cleaning up cohort and labels tables")
        with timeout(self.cleanup_timeout):
            self.cohort_table_generator.clean_up()
            self.label_generator.clean_up(self.labels_table_name)
        logger.debug("Cleaning up cohort and labels tables: completed")

    def clean_up_subset_tables(self):
        logger.debug("Cleaning up cohort and labels tables")
        with timeout(self.cleanup_timeout):
            for subset_task in self.subset_tasks:
                subset_task["subset_table_generator"].clean_up()
        logger.debug("Cleaning up cohort and labels tables: completed")

    def _run_profile(self):
        cp = cProfile.Profile()
        cp.runcall(self._run)
        store = self.project_storage.get_store(
            ["profiling_stats"], f"{int(time.time())}.profile"
        )
        with store.open("wb") as fd:
            cp.create_stats()
            marshal.dump(cp.stats, fd)
            logger.spam(
                f"Profiling stats of this Triage run calculated and written to {store}"
                f"in cProfile format."
            )

    @experiment_entrypoint
    def run(self):
        try:
            if self.profile:
                self._run_profile()
            else:
                self._run()
        except Exception:
            logger.exception("Run interrupted by uncaught exception")
            raise

    __call__ = run<|MERGE_RESOLUTION|>--- conflicted
+++ resolved
@@ -151,8 +151,7 @@
 
         self._check_config_version(config)
         self.config = config
-<<<<<<< HEAD
-=======
+
         if self.config.get("cohort_config") is not None:
             self.config["cohort_config"] = load_query_if_needed(
                 self.config["cohort_config"]
@@ -161,7 +160,6 @@
             self.config["label_config"] = load_query_if_needed(
                 self.config["label_config"]
             )
->>>>>>> 65a83a2d
 
         self.project_storage = ProjectStorage(project_path)
         self.model_storage_engine = ModelStorageEngine(self.project_storage)
