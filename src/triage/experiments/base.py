import logging
from abc import ABC, abstractmethod
import cProfile
import marshal
import random
import time
import itertools

from descriptors import cachedproperty
from timeout import timeout

from triage.component.architect.label_generators import (
    LabelGenerator,
    LabelGeneratorNoOp,
    DEFAULT_LABEL_NAME,
)

from triage.component.architect.features import (
    FeatureGroupCreator,
    FeatureGroupMixer,
    FeatureDictionary,
)

from triage.component.architect.feature_block_generators import feature_blocks_from_config
from triage.component.architect.planner import Planner
from triage.component.architect.builders import MatrixBuilder
from triage.component.architect.entity_date_table_generators import (
    EntityDateTableGenerator,
    EntityDateTableGeneratorNoOp,
)
from triage.component.timechop import Timechop
from triage.component import results_schema
from triage.component.catwalk import (
    ModelTrainer,
    ModelEvaluator,
    Predictor,
    IndividualImportanceCalculator,
    ModelGrouper,
    ModelTrainTester,
    Subsetter
)
from triage.component.catwalk.utils import (
    save_experiment_and_get_hash,
    associate_models_with_experiment,
    associate_matrices_with_experiment,
    missing_matrix_uuids,
    missing_model_hashes,
    filename_friendly_hash,
)
from triage.component.catwalk.storage import (
    CSVMatrixStore,
    ModelStorageEngine,
    ProjectStorage,
    MatrixStorageEngine,
)

from triage.experiments import CONFIG_VERSION
from triage.experiments.validate import ExperimentValidator
from triage.tracking import (
    initialize_tracking_and_get_run_id,
    experiment_entrypoint,
    record_matrix_building_started,
    record_model_building_started,
)

from triage.database_reflection import table_has_data
from triage.util.conf import dt_from_str
<<<<<<< HEAD
from triage.util.db import run_statements
=======
from triage.util.db import get_for_update
from triage.util.introspection import bind_kwargs, classpath
>>>>>>> 11ee0444


class ExperimentBase(ABC):
    """The base class for all Experiments.

    Subclasses must implement the following four methods:
    process_query_tasks
    process_matrix_build_tasks
    process_subset_tasks
    process_train_test_batches

    Look at singlethreaded.py for reference implementation of each.

    Args:
        config (dict)
        db_engine (triage.util.db.SerializableDbEngine or sqlalchemy.engine.Engine)
        project_path (string)
        replace (bool)
        cleanup_timeout (int)
        materialize_subquery_fromobjs (bool, default True) Whether or not to create and index
            tables for feature "from objects" that are subqueries. Can speed up performance
            when building features for many as-of-dates.
        profile (bool)
    """

    cleanup_timeout = 60  # seconds

    def __init__(
        self,
        config,
        db_engine,
        project_path=None,
        matrix_storage_class=CSVMatrixStore,
        replace=True,
        cleanup=False,
        cleanup_timeout=None,
        materialize_subquery_fromobjs=True,
        features_ignore_cohort=False,
        profile=False,
        save_predictions=True,
        skip_validation=False,
    ):
        experiment_kwargs = bind_kwargs(
            self.__class__,
            **{key: value for (key, value) in locals().items() if key not in {'db_engine', 'config', 'self'}}
        )

        self._check_config_version(config)
        self.config = config
        random.seed(config['random_seed'])

        self.project_storage = ProjectStorage(project_path)
        self.model_storage_engine = ModelStorageEngine(self.project_storage)
        self.matrix_storage_engine = MatrixStorageEngine(
            self.project_storage, matrix_storage_class
        )
        self.project_path = project_path
        self.replace = replace
        self.save_predictions = save_predictions
        self.skip_validation = skip_validation
        self.db_engine = db_engine
        results_schema.upgrade_db(db_engine=self.db_engine)

        self.features_schema_name = "features"
        self.materialize_subquery_fromobjs = materialize_subquery_fromobjs
        self.features_ignore_cohort = features_ignore_cohort
        self.experiment_hash = save_experiment_and_get_hash(self.config, self.db_engine)
        self.run_id = initialize_tracking_and_get_run_id(
            self.experiment_hash,
            experiment_class_path=classpath(self.__class__),
            experiment_kwargs=experiment_kwargs,
            db_engine=self.db_engine
        )
        self.initialize_components()

        self.cleanup = cleanup
        if self.cleanup:
            logging.info(
                "cleanup is set to True, so intermediate tables (labels and cohort) "
                "will be removed after matrix creation and subset tables will be "
                "removed after model training and testing"
            )
        else:
            logging.info(
                "cleanup is set to False, so intermediate tables (labels, cohort, and subsets) "
                "will not be removed"
            )
        self.cleanup_timeout = (
            self.cleanup_timeout if cleanup_timeout is None else cleanup_timeout
        )
        self.profile = profile
        logging.info("Generate profiling stats? (profile option): %s", self.profile)

    def _check_config_version(self, config):
        if "config_version" in config:
            config_version = config["config_version"]
        else:
            logging.warning(
                "config_version key not found in experiment config. "
                "Assuming v1, which may not be correct"
            )
            config_version = "v1"
        if config_version != CONFIG_VERSION:
            raise ValueError(
                "Experiment config '{}' "
                "does not match current version '{}'. "
                "Will not run experiment.".format(config_version, CONFIG_VERSION)
            )

    def initialize_components(self):
        split_config = self.config["temporal_config"]

        self.chopper = Timechop(**split_config)

        cohort_config = self.config.get("cohort_config", {})
        if "query" in cohort_config:
            self.cohort_table_name = "cohort_{}_{}".format(
                cohort_config.get('name', 'default'),
                filename_friendly_hash(cohort_config['query'])
            )
            self.cohort_table_generator = EntityDateTableGenerator(
                entity_date_table_name=self.cohort_table_name,
                db_engine=self.db_engine,
                query=cohort_config["query"],
                replace=self.replace
            )
        else:
            logging.warning(
                "cohort_config missing or unrecognized. Without a cohort, "
                "you will not be able to make matrices, perform feature imputation, "
                "or save time by only computing features for that cohort."
            )
            self.features_ignore_cohort = True
            self.cohort_table_name = "cohort_{}".format(self.experiment_hash)
            self.cohort_table_generator = EntityDateTableGeneratorNoOp()

        self.subsets = [None] + self.config.get("scoring", {}).get("subsets", [])

        if "label_config" in self.config:
            label_config = self.config["label_config"]
            self.labels_table_name = "labels_{}_{}".format(
                label_config.get('name', 'default'),
                filename_friendly_hash(label_config['query'])
            )
            self.label_generator = LabelGenerator(
                label_name=label_config.get("name", None),
                query=label_config["query"],
                replace=self.replace,
                db_engine=self.db_engine,
            )
        else:
            self.labels_table_name = "labels_{}".format(self.experiment_hash)
            self.label_generator = LabelGeneratorNoOp()
            logging.warning(
                "label_config missing or unrecognized. Without labels, "
                "you will not be able to make matrices."
            )

        if "features" in self.config:
            logging.info("Creating feature blocks from config")
            self.feature_blocks = feature_blocks_from_config(
                config=self.config["features"],
                as_of_dates=self.all_as_of_times,
                cohort_table=self.cohort_table_name,
                features_schema_name=self.features_schema_name,
                db_engine=self.db_engine,
                feature_start_time=self.config["temporal_config"]["feature_start_time"],
                features_ignore_cohort=self.features_ignore_cohort,
                materialize_subquery_fromobjs=self.materialize_subquery_fromobjs,
            )
        else:
            logging.warning("No feature config is available")
            self.feature_blocks = []

        self.feature_group_creator = FeatureGroupCreator(
            self.config.get("feature_group_definition", {"all": [True]})
        )

        self.feature_group_mixer = FeatureGroupMixer(
            self.config.get("feature_group_strategies", ["all"])
        )

        self.planner = Planner(
            feature_start_time=dt_from_str(split_config["feature_start_time"]),
            label_names=[
                self.config.get("label_config", {}).get("name", DEFAULT_LABEL_NAME)
            ],
            label_types=["binary"],
            cohort_names=[self.config.get("cohort_config", {}).get("name", None)],
            user_metadata=self.config.get("user_metadata", {}),
        )

        self.matrix_builder = MatrixBuilder(
            db_config={
                "features_schema_name": self.features_schema_name,
                "labels_schema_name": "public",
                "labels_table_name": self.labels_table_name,
                "cohort_table_name": self.cohort_table_name,
            },
            matrix_storage_engine=self.matrix_storage_engine,
            experiment_hash=self.experiment_hash,
            include_missing_labels_in_train_as=self.config.get("label_config", {}).get(
                "include_missing_labels_in_train_as", None
            ),
            engine=self.db_engine,
            replace=self.replace,
            run_id=self.run_id,
        )

        self.subsetter = Subsetter(
            db_engine=self.db_engine,
            replace=self.replace,
            as_of_times=self.all_as_of_times
        )

        self.trainer = ModelTrainer(
            experiment_hash=self.experiment_hash,
            model_storage_engine=self.model_storage_engine,
            model_grouper=ModelGrouper(self.config.get("model_group_keys", [])),
            db_engine=self.db_engine,
            replace=self.replace,
            run_id=self.run_id,
        )

        self.predictor = Predictor(
            db_engine=self.db_engine,
            model_storage_engine=self.model_storage_engine,
            save_predictions=self.save_predictions,
            replace=self.replace,
            rank_order=self.config.get("prediction", {}).get("rank_tiebreaker", "worst"),
        )

        self.individual_importance_calculator = IndividualImportanceCalculator(
            db_engine=self.db_engine,
            n_ranks=self.config.get("individual_importance", {}).get("n_ranks", 5),
            methods=self.config.get("individual_importance", {}).get("methods", ["uniform"]),
            replace=self.replace,
        )

        self.evaluator = ModelEvaluator(
            db_engine=self.db_engine,
            testing_metric_groups=self.config.get("scoring", {}).get("testing_metric_groups", []),
            training_metric_groups=self.config.get("scoring", {}).get("training_metric_groups", []),
        )

        self.model_train_tester = ModelTrainTester(
            matrix_storage_engine=self.matrix_storage_engine,
            model_evaluator=self.evaluator,
            model_trainer=self.trainer,
            individual_importance_calculator=self.individual_importance_calculator,
            predictor=self.predictor,
            subsets=self.subsets,
        )

    def get_for_update(self):
        return get_for_update(self.db_engine, results_schema.Experiment, self.experiment_hash)

    @cachedproperty
    def split_definitions(self):
        """Temporal splits based on the experiment's configuration

        Returns: (dict) temporal splits

        Example:
        ```
        {
            'feature_start_time': {datetime},
            'feature_end_time': {datetime},
            'label_start_time': {datetime},
            'label_end_time': {datetime},
            'train_matrix': {
                'first_as_of_time': {datetime},
                'last_as_of_time': {datetime},
                'matrix_info_end_time': {datetime},
                'training_label_timespan': {str},
                'training_as_of_date_frequency': {str},
                'max_training_history': {str},
                'as_of_times': [list of {datetime}s]
            },
            'test_matrices': [list of matrix defs similar to train_matrix]
        }
        ```

        (When updating/setting split definitions, matrices should have
        UUIDs.)

        """
        split_definitions = self.chopper.chop_time()
        logging.info("Computed and stored split definitions: %s", split_definitions)
        logging.info("\n----TIME SPLIT SUMMARY----\n")
        logging.info("Number of time splits: {}".format(len(split_definitions)))
        for split_index, split in enumerate(split_definitions):
            train_times = split["train_matrix"]["as_of_times"]
            test_times = [
                as_of_time
                for test_matrix in split["test_matrices"]
                for as_of_time in test_matrix["as_of_times"]
            ]
            logging.info(
                """Split index {}:
            Training as_of_time_range: {} to {} ({} total)
            Testing as_of_time range: {} to {} ({} total)\n\n""".format(
                    split_index,
                    min(train_times),
                    max(train_times),
                    len(train_times),
                    min(test_times),
                    max(test_times),
                    len(test_times),
                )
            )

        with self.get_for_update() as experiment:
            experiment.time_splits = len(split_definitions)
        return split_definitions

    @cachedproperty
    def all_as_of_times(self):
        """All 'as of times' in experiment config

        Used for label and feature generation.

        Returns: (list) of datetimes

        """
        all_as_of_times = []
        for split in self.split_definitions:
            all_as_of_times.extend(split["train_matrix"]["as_of_times"])
            logging.debug(
                "Adding as_of_times from train matrix: %s",
                split["train_matrix"]["as_of_times"],
            )
            for test_matrix in split["test_matrices"]:
                logging.debug(
                    "Adding as_of_times from test matrix: %s",
                    test_matrix["as_of_times"],
                )
                all_as_of_times.extend(test_matrix["as_of_times"])

        logging.info(
            "Computed %s total as_of_times for label and feature generation",
            len(all_as_of_times),
        )
        distinct_as_of_times = list(set(all_as_of_times))
        logging.info(
            "Computed %s distinct as_of_times for label and feature generation",
            len(distinct_as_of_times),
        )
        logging.info(
            "You can view all as_of_times by inspecting `.all_as_of_times` on this Experiment"
        )
        with self.get_for_update() as experiment:
            experiment.as_of_times = len(distinct_as_of_times)
        return distinct_as_of_times

    @cachedproperty
<<<<<<< HEAD
=======
    def collate_aggregations(self):
        """Collation of ``Aggregation`` objects used by this experiment.

        Returns: (list) of ``collate.Aggregation`` objects

        """
        logging.info("Creating collate aggregations")
        if "feature_aggregations" not in self.config:
            logging.warning("No feature_aggregation config is available")
            return []
        aggregations = self.feature_generator.aggregations(
            feature_aggregation_config=self.config["feature_aggregations"],
            feature_dates=self.all_as_of_times,
            state_table=self.cohort_table_name,
        )
        with self.get_for_update() as experiment:
            experiment.feature_blocks = len(aggregations)
        return aggregations


    @cachedproperty
    def feature_aggregation_table_tasks(self):
        """All feature table query tasks specified by this
        ``Experiment``.

        Returns: (dict) keys are group table names, values are
            themselves dicts, each with keys for different stages of
            table creation (prepare, inserts, finalize) and with values
            being lists of SQL commands

        """
        logging.info(
            "Calculating feature tasks for %s as_of_times", len(self.all_as_of_times)
        )
        return self.feature_generator.generate_all_table_tasks(
            self.collate_aggregations, task_type="aggregation"
        )

    @cachedproperty
    def feature_imputation_table_tasks(self):
        """All feature imputation query tasks specified by this
        ``Experiment``.

        Returns: (dict) keys are group table names, values are
            themselves dicts, each with keys for different stages of
            table creation (prepare, inserts, finalize) and with values
            being lists of SQL commands

        """
        logging.info(
            "Calculating feature tasks for %s as_of_times", len(self.all_as_of_times)
        )
        return self.feature_generator.generate_all_table_tasks(
            self.collate_aggregations, task_type="imputation"
        )

    @cachedproperty
>>>>>>> 11ee0444
    def master_feature_dictionary(self):
        """All possible features found in the database. Not all features
        will necessarily end up in matrices

        Returns: (list) of dicts, keys being feature table names and
        values being lists of feature names

        """
        result = FeatureDictionary(feature_blocks=self.feature_blocks)
        logging.info("Computed master feature dictionary: %s", result)
        with self.get_for_update() as experiment:
            experiment.total_features = sum(1 for _feature in itertools.chain.from_iterable(result.values()))
        return result

    @cachedproperty
    def feature_dicts(self):
        """Feature dictionaries, representing the feature tables and
        columns configured in this experiment after computing feature
        groups.

        Returns: (list) of dicts, keys being feature table names and
        values being lists of feature names

        """
        combinations = self.feature_group_mixer.generate(
            self.feature_group_creator.subsets(self.master_feature_dictionary)
        )
        with self.get_for_update() as experiment:
            experiment.feature_group_combinations = len(combinations)
        return combinations

    @cachedproperty
    def matrix_build_tasks(self):
        """Tasks for all matrices that need to be built as a part of
        this Experiment.

        Each task contains arguments understood by
        ``Architect.build_matrix``.

        Returns: (list) of dicts

        """
        if not table_has_data(self.cohort_table_name, self.db_engine):
            logging.warning("cohort table is not populated, cannot build any matrices")
            return {}
        if not table_has_data(self.labels_table_name, self.db_engine):
            logging.warning("labels table is not populated, cannot build any matrices")
            return {}
        (updated_split_definitions, matrix_build_tasks) = self.planner.generate_plans(
            self.split_definitions, self.feature_dicts
        )
        self.full_matrix_definitions = updated_split_definitions
        return matrix_build_tasks

    @cachedproperty
    def full_matrix_definitions(self):
        """Full matrix definitions

        Returns: (list) temporal and feature information for each matrix

        """
        (updated_split_definitions, matrix_build_tasks) = self.planner.generate_plans(
            self.split_definitions, self.feature_dicts
        )
        self.matrix_build_tasks = matrix_build_tasks
        return updated_split_definitions

    @property
    def all_label_timespans(self):
        """All train and test label timespans

        Returns: (list) label timespans, in string form as they appeared in the experiment config

        """
        return list(
            set(
                self.config["temporal_config"]["training_label_timespans"]
                + self.config["temporal_config"]["test_label_timespans"]
            )
        )

    @cachedproperty
    def subset_tasks(self):
        return self.subsetter.generate_tasks(self.subsets)

    @experiment_entrypoint
    def generate_labels(self):
        """Generate labels based on experiment configuration

        Results are stored in the database, not returned
        """
        self.label_generator.generate_all_labels(
            self.labels_table_name, self.all_as_of_times, self.all_label_timespans
        )

    @experiment_entrypoint
    def generate_cohort(self):
        self.cohort_table_generator.generate_entity_date_table(
            as_of_dates=self.all_as_of_times
        )

    def generate_subset(self, subset_hash):
        self.subsets["subset_hash"].subset_table_generator.generate_entity_date_table(
            as_of_dates=self.all_as_of_times
        )

    def log_split(self, split_num, split):
        logging.info(
            "Starting train/test for %s out of %s: train range: %s to %s",
            split_num + 1,
            len(self.full_matrix_definitions),
            split["train_matrix"]["first_as_of_time"],
            split["train_matrix"]["matrix_info_end_time"],
        )

    @abstractmethod
    def process_subset_tasks(self, subset_tasks):
        pass

    @abstractmethod
    def process_train_test_batches(self, train_test_batches):
        pass

    @abstractmethod
    def process_inserts(self, inserts):
        pass

    @abstractmethod
    def process_matrix_build_tasks(self, matrix_build_tasks):
        pass

    @experiment_entrypoint
    def generate_preimputation_features(self):
        for feature_block in self.feature_blocks:
            tasks = feature_block.generate_preimpute_tasks(self.replace)
            run_statements(tasks.get("prepare", []), self.db_engine)
            self.process_inserts(tasks.get("inserts", []))
            run_statements(tasks.get("finalize", []), self.db_engine)
        logging.info("Finished running preimputation feature queries.")

    @experiment_entrypoint
    def impute_missing_features(self):
        for feature_block in self.feature_blocks:
            tasks = feature_block.generate_impute_tasks(self.replace)
            run_statements(tasks.get("prepare", []), self.db_engine)
            self.process_inserts(tasks.get("inserts", []))
            run_statements(tasks.get("finalize", []), self.db_engine)

        logging.info(
            "Finished running postimputation feature queries. The final results are in tables: %s",
            ",".join(
                block.final_feature_table_name for block in self.feature_blocks
            ),
        )

    def build_matrices(self):
        associate_matrices_with_experiment(
            self.experiment_hash,
            self.matrix_build_tasks.keys(),
            self.db_engine
        )
        with self.get_for_update() as experiment:
            experiment.matrices_needed = len(self.matrix_build_tasks.keys())
        record_matrix_building_started(self.run_id, self.db_engine)
        self.process_matrix_build_tasks(self.matrix_build_tasks)


    @experiment_entrypoint
    def generate_matrices(self):
        logging.info("Creating cohort")
        self.generate_cohort()
        logging.info("Creating labels")
        self.generate_labels()
        logging.info("Creating feature aggregation tables")
        self.generate_preimputation_features()
        logging.info("Creating feature imputation tables")
        self.impute_missing_features()
        logging.info("Building all matrices")
        self.build_matrices()

    @experiment_entrypoint
    def generate_subsets(self):
        if self.subsets:
            logging.info("Beginning subset generation")
            self.process_subset_tasks(self.subset_tasks)
        else:
            logging.info("No subsets found. Proceeding to training and testing models")

    def _all_train_test_batches(self):
        if "grid_config" not in self.config:
            logging.warning(
                "No grid_config was passed in the experiment config. No models will be trained"
            )
            return

        return self.model_train_tester.generate_task_batches(
            splits=self.full_matrix_definitions,
            grid_config=self.config.get('grid_config'),
            model_comment=self.config.get('model_comment', None)
        )

    @experiment_entrypoint
    def train_and_test_models(self):
        self.generate_subsets()
        batches = self._all_train_test_batches()
        if not batches:
            logging.warning("No train/test tasks found, so no training to do")
            return

        with self.get_for_update() as experiment:
            experiment.grid_size = sum(1 for _param in self.trainer.flattened_grid_config(self.config.get('grid_config')))

        logging.info("%s train/test batches found. Beginning training.", len(batches))
        model_hashes = set(task['train_kwargs']['model_hash'] for batch in batches for task in batch.tasks)
        associate_models_with_experiment(
            self.experiment_hash,
            model_hashes,
            self.db_engine
        )
        with self.get_for_update() as experiment:
            experiment.models_needed = len(model_hashes)
        record_model_building_started(self.run_id, self.db_engine)
        self.process_train_test_batches(batches)

    def validate(self, strict=True):
        ExperimentValidator(self.db_engine, strict=strict).run(self.config)

    def _run(self):
        if not self.skip_validation:
            self.validate()

        try:
            logging.info("Generating matrices")
            self.generate_matrices()
        finally:
            if self.cleanup:
                self.clean_up_matrix_building_tables()

        try:
            self.train_and_test_models()
        finally:
            if self.cleanup:
                self.clean_up_subset_tables()
            logging.info("Experiment complete")
            self._log_end_of_run_report()

    def _log_end_of_run_report(self):
        missing_models = missing_model_hashes(self.experiment_hash, self.db_engine)
        if len(missing_models) > 0:
            logging.info("Found %s missing model hashes."
                         "This means that they were supposed to either be trained or reused"
                         "by this experiment but are not present in the models table."
                         "Inspect the logs for any training errors. Full list: %s",
                         len(missing_models),
                         missing_models
                         )
        else:
            logging.info("All models that were supposed to be trained were trained. Awesome!")

        missing_matrices = missing_matrix_uuids(self.experiment_hash, self.db_engine)
        if len(missing_matrices) > 0:
            logging.info("Found %s missing matrix uuids."
                         "This means that they were supposed to either be build or reused"
                         "by this experiment but are not present in the matrices table."
                         "Inspect the logs for any matrix building errors. Full list: %s",
                         len(missing_matrices),
                         missing_matrices
                         )
        else:
            logging.info("All matrices that were supposed to be build were built. Awesome!")

    def clean_up_matrix_building_tables(self):
        logging.info("Cleaning up cohort and labels tables")
        with timeout(self.cleanup_timeout):
            self.cohort_table_generator.clean_up()
            self.label_generator.clean_up(self.labels_table_name)

    def clean_up_subset_tables(self):
        logging.info("Cleaning up cohort and labels tables")
        with timeout(self.cleanup_timeout):
            for subset_task in self.subset_tasks:
                subset_task["subset_table_generator"].clean_up()

    def _run_profile(self):
        cp = cProfile.Profile()
        cp.runcall(self._run)
        store = self.project_storage.get_store(
            ["profiling_stats"],
            f"{int(time.time())}.profile"
        )
        with store.open('wb') as fd:
            cp.create_stats()
            marshal.dump(cp.stats, fd)
            logging.info("Profiling stats of this Triage run calculated and written to %s"
                         "in cProfile format.",
                         store)

    @experiment_entrypoint
    def run(self):
        try:
            if self.profile:
                self._run_profile()
            else:
                self._run()
        except Exception:
            logging.exception("Run interrupted by uncaught exception")
            raise

    __call__ = run<|MERGE_RESOLUTION|>--- conflicted
+++ resolved
@@ -65,12 +65,8 @@
 
 from triage.database_reflection import table_has_data
 from triage.util.conf import dt_from_str
-<<<<<<< HEAD
-from triage.util.db import run_statements
-=======
-from triage.util.db import get_for_update
+from triage.util.db import get_for_update, run_statements
 from triage.util.introspection import bind_kwargs, classpath
->>>>>>> 11ee0444
 
 
 class ExperimentBase(ABC):
@@ -244,6 +240,9 @@
         else:
             logging.warning("No feature config is available")
             self.feature_blocks = []
+
+        with self.get_for_update() as experiment:
+            experiment.feature_blocks = len(self.feature_blocks)
 
         self.feature_group_creator = FeatureGroupCreator(
             self.config.get("feature_group_definition", {"all": [True]})
@@ -427,66 +426,6 @@
         return distinct_as_of_times
 
     @cachedproperty
-<<<<<<< HEAD
-=======
-    def collate_aggregations(self):
-        """Collation of ``Aggregation`` objects used by this experiment.
-
-        Returns: (list) of ``collate.Aggregation`` objects
-
-        """
-        logging.info("Creating collate aggregations")
-        if "feature_aggregations" not in self.config:
-            logging.warning("No feature_aggregation config is available")
-            return []
-        aggregations = self.feature_generator.aggregations(
-            feature_aggregation_config=self.config["feature_aggregations"],
-            feature_dates=self.all_as_of_times,
-            state_table=self.cohort_table_name,
-        )
-        with self.get_for_update() as experiment:
-            experiment.feature_blocks = len(aggregations)
-        return aggregations
-
-
-    @cachedproperty
-    def feature_aggregation_table_tasks(self):
-        """All feature table query tasks specified by this
-        ``Experiment``.
-
-        Returns: (dict) keys are group table names, values are
-            themselves dicts, each with keys for different stages of
-            table creation (prepare, inserts, finalize) and with values
-            being lists of SQL commands
-
-        """
-        logging.info(
-            "Calculating feature tasks for %s as_of_times", len(self.all_as_of_times)
-        )
-        return self.feature_generator.generate_all_table_tasks(
-            self.collate_aggregations, task_type="aggregation"
-        )
-
-    @cachedproperty
-    def feature_imputation_table_tasks(self):
-        """All feature imputation query tasks specified by this
-        ``Experiment``.
-
-        Returns: (dict) keys are group table names, values are
-            themselves dicts, each with keys for different stages of
-            table creation (prepare, inserts, finalize) and with values
-            being lists of SQL commands
-
-        """
-        logging.info(
-            "Calculating feature tasks for %s as_of_times", len(self.all_as_of_times)
-        )
-        return self.feature_generator.generate_all_table_tasks(
-            self.collate_aggregations, task_type="imputation"
-        )
-
-    @cachedproperty
->>>>>>> 11ee0444
     def master_feature_dictionary(self):
         """All possible features found in the database. Not all features
         will necessarily end up in matrices
