--- conflicted
+++ resolved
@@ -20,19 +20,11 @@
     logger.spam("Downcasting matrix.")
     logger.spam(f"Starting memory usage: {df.memory_usage(deep=True).sum()/1000000} MB")
     logger.spam(f"Initial types: \n {df.dtypes}")
-<<<<<<< HEAD
-    df = df.apply(lambda x: x.astype(np.float32))
-=======
->>>>>>> 918affb9
 
     df = df.apply(lambda x: x.astype('float32'))
     
     logger.spam("Downcasting matrix completed.")
-<<<<<<< HEAD
-    logger.spam(f"Final memory usage: {df.memory_usage(deep=True).sum()} bytes")
-=======
     logger.spam(f"Final memory usage: {df.memory_usage(deep=True).sum()/1000000} MB")
->>>>>>> 918affb9
     logger.spam(f"Final data types: \n {df.dtypes}")
 
     return df