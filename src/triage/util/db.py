# coding: utf-8

import sqlalchemy
import wrapt
from contextlib import contextmanager
from sqlalchemy.orm import Session
from sqlalchemy.engine.url import make_url


class SerializableDbEngine(wrapt.ObjectProxy):
    """A sqlalchemy engine that can be serialized across process boundaries.

    Works by saving all kwargs used to create the engine and reconstructs them later.  As a result, the state won't be saved upon serialization/deserialization.
    """

    __slots__ = ("url", "creator", "kwargs")

    def __init__(self, url, *, creator=sqlalchemy.create_engine, **kwargs):
        self.url = make_url(url)
        self.creator = creator
        self.kwargs = kwargs

        engine = creator(url, **kwargs)
        super().__init__(engine)

    def __reduce__(self):
        return (self.__reconstruct__, (self.url, self.creator, self.kwargs))

    def __reduce_ex__(self, protocol):
        # wrapt requires reduce_ex to be implemented
        return self.__reduce__()

    @classmethod
    def __reconstruct__(cls, url, creator, kwargs):
        return cls(url, creator=creator, **kwargs)


create_engine = SerializableDbEngine


<<<<<<< HEAD
def run_statements(statement_list, db_engine):
    with db_engine.begin() as conn:
        for statement in statement_list:
            conn.execute(statement)
=======
@contextmanager
def scoped_session(db_engine):
    """Provide a transactional scope around a series of operations."""
    session = Session(bind=db_engine)
    try:
        yield session
        session.commit()
    except:
        session.rollback()
        raise
    finally:
        session.close()


@contextmanager
def get_for_update(db_engine, orm_class, primary_key):
    with scoped_session(db_engine) as session:
        obj = session.query(orm_class).get(primary_key)
        yield obj
        session.merge(obj)
>>>>>>> 11ee0444
<|MERGE_RESOLUTION|>--- conflicted
+++ resolved
@@ -38,12 +38,12 @@
 create_engine = SerializableDbEngine
 
 
-<<<<<<< HEAD
 def run_statements(statement_list, db_engine):
     with db_engine.begin() as conn:
         for statement in statement_list:
             conn.execute(statement)
-=======
+
+
 @contextmanager
 def scoped_session(db_engine):
     """Provide a transactional scope around a series of operations."""
@@ -63,5 +63,4 @@
     with scoped_session(db_engine) as session:
         obj = session.query(orm_class).get(primary_key)
         yield obj
-        session.merge(obj)
->>>>>>> 11ee0444
+        session.merge(obj)