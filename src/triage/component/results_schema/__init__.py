import os.path

import logging
from alembic.config import Config
from alembic import script
from alembic import command
from triage import create_engine
from triage.database_reflection import table_exists


from .schema import (
    Base,
    Experiment,
    FeatureImportance,
    IndividualImportance,
    ListPrediction,
    ExperimentMatrix,
    Matrix,
    ExperimentModel,
    ExperimentRun,
    ExperimentRunStatus,
    Model,
    ModelGroup,
    Subset,
    TestEvaluation,
    TrainEvaluation,
    TestPrediction,
    TrainPrediction,
    TestPredictionMetadata,
    TrainPredictionMetadata,
)


__all__ = (
    "Base",
    "Experiment",
    "FeatureImportance",
    "IndividualImportance",
    "ListPrediction",
    "ExperimentMatrix",
    "Matrix",
    "ExperimentModel",
    "ExperimentRun",
    "ExperimentRunStatus",
    "Model",
    "ModelGroup",
    "Subset",
    "TestEvaluation",
    "TrainEvaluation",
    "TestPrediction",
    "TrainPrediction",
    "TestPredictionMetadata",
    "TrainPredictionMetadata",
    "mark_db_as_upgraded",
    "upgrade_db",
)


def _base_alembic_args(db_config_filename=None):
    path = os.path.abspath(__file__)
    dir_path = os.path.dirname(path)
    alembic_ini_path = os.path.join(dir_path, "alembic.ini")
    base = ["-c", alembic_ini_path]
    if db_config_filename:
        base += ["-x", "db_config_file={}".format(db_config_filename)]

    return base


def upgrade_db(db_engine=None, dburl=None, revision="head"):
    if db_engine:
        command.upgrade(alembic_config(dburl=db_engine.url), revision)
    elif dburl:
        command.upgrade(alembic_config(dburl=dburl), revision)
    else:
        raise ValueError("Must pass either a db_config_filehandle or a db_engine or a dburl")


def downgrade_db(db_engine=None, dburl=None, revision="-1"):
    if db_engine:
        command.downgrade(alembic_config(dburl=db_engine.url), revision)
    elif dburl:
        command.downgrade(alembic_config(dburl=dburl), revision)
    else:
        raise ValueError("Must pass either a db_config_filehandle or a db_engine or a dburl")


def stamp_db(revision, dburl):
    command.stamp(alembic_config(dburl=dburl), revision)


<<<<<<< HEAD
def db_history(dburl):
    command.history(alembic_config(dburl=dburl))
=======
def upgrade_if_clean(dburl):
    """Upgrade the database only if the results schema hasn't been created yet.

    Raises: ValueError if the database results schema version does not equal the code's version
    """
    alembic_cfg = alembic_config(dburl)
    engine = create_engine(dburl)
    script_ = script.ScriptDirectory.from_config(alembic_cfg)
    if not table_exists('results_schema_versions', engine):
        logging.info("No results_schema_versions table exists, which means that this installation "
                     "is fresh. Upgrading db.")
        upgrade_db(dburl=dburl)
        return
    with engine.begin() as conn:
        current_revision = conn.execute(
            'select version_num from results_schema_versions limit 1'
        ).scalar()
        logging.info("Database's results schema version is %s", current_revision)
        triage_head = script_.get_current_head()
        logging.info("Code's results schema version is %s", triage_head)
        database_is_ahead = not any(
            migration.revision == current_revision
            for migration in script_.walk_revisions()
        )
        if database_is_ahead:
            raise ValueError(
                f"Your database's results schema version, {current_revision}, is not a known "
                "revision to this version of Triage. Usually, this happens if you use a branch "
                "with a new results schema version and upgrade the database to that version. "
                "To use this version of Triage, you will likely need to check out that branch "
                f"and downgrade to {triage_head}",
            )
        elif current_revision != triage_head:
            raise ValueError(
                f"Your database's results schema revision, {current_revision}, is out of date "
                "for this version of Triage. However, your database can be upgraded to this "
                "revision. If you would like to upgrade your database from the console, and "
                "you've installed Triage, you may execute `triage db upgrade`. "
                "If the `triage` command is unavailable, (because you are running Triage directly "
                " from a repository checkout), then `manage alembic upgrade head`. "
                "The database changes may take a long time on a heavily populated database. "
                "Otherwise, you can also downgrade your Triage version to match your database."
            )

>>>>>>> 345a3a32

def alembic_config(dburl):
    path = os.path.abspath(__file__)
    dir_path = os.path.dirname(path)
    alembic_ini_path = os.path.join(dir_path, "alembic.ini")
    config = Config(alembic_ini_path)
    alembic_path = os.path.join(dir_path, "alembic")
    config.set_main_option("script_location", alembic_path)
    config.attributes["url"] = dburl
    return config<|MERGE_RESOLUTION|>--- conflicted
+++ resolved
@@ -89,10 +89,10 @@
     command.stamp(alembic_config(dburl=dburl), revision)
 
 
-<<<<<<< HEAD
 def db_history(dburl):
     command.history(alembic_config(dburl=dburl))
-=======
+
+
 def upgrade_if_clean(dburl):
     """Upgrade the database only if the results schema hasn't been created yet.
 
@@ -137,7 +137,6 @@
                 "Otherwise, you can also downgrade your Triage version to match your database."
             )
 
->>>>>>> 345a3a32
 
 def alembic_config(dburl):
     path = os.path.abspath(__file__)
