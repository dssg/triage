import io
import json

import verboselogs, logging
logger = verboselogs.VerboseLogger(__name__)

import pandas as pd

from sqlalchemy.orm import sessionmaker

from triage.component.results_schema import Matrix
from triage.database_reflection import table_has_data
from triage.tracking import built_matrix, skipped_matrix, errored_matrix
from triage.util.pandas import downcast_matrix


class BuilderBase:
    def __init__(
        self,
        db_config,
        matrix_storage_engine,
        engine,
        experiment_hash,
        replace=True,
        include_missing_labels_in_train_as=None,
        run_id=None,
    ):
        self.db_config = db_config
        self.matrix_storage_engine = matrix_storage_engine
        self.db_engine = engine
        self.experiment_hash = experiment_hash
        self.replace = replace
        self.include_missing_labels_in_train_as = include_missing_labels_in_train_as
        self.run_id = run_id
        self.includes_labels = 'labels_table_name' in self.db_config

    @property
    def sessionmaker(self):
        return sessionmaker(bind=self.db_engine)

    def validate(self):
        for expected_db_config_val in [
            "features_schema_name",
            "cohort_table_name",
            "labels_schema_name",
            "labels_table_name",
        ]:
            if expected_db_config_val not in self.db_config:
                raise ValueError(
                    "{} needed in db_config".format(expected_db_config_val)
                )

    def build_all_matrices(self, build_tasks):
        logger.info(f"Building {len(build_tasks.keys())} matrices")

        for i, (matrix_uuid, task_arguments) in enumerate(build_tasks.items(), start=1):
            logger.info(
                f"Building matrix {matrix_uuid} [{i}/{len(build_tasks.keys())}]"
            )
            self.build_matrix(**task_arguments)
            logger.success(f"Matrix {matrix_uuid} built")

    def _outer_join_query(
        self,
        right_table_name,
        right_column_selections,
        entity_date_table_name,
        additional_conditions="",
    ):
        """ Given a (features or labels) table, a list of times, columns to
        select, and (optionally) a set of join conditions, perform an outer
        join to the entity date table.

        :param right_table_name: the name of the right (feature/label) table
        :param right_column_selections: formatted text for the columns to select
        :param entity_date_table_name: name of table containing all valid entity ids and dates
        :param additional_conditions: formatted text for additional join
                                      conditions
        :type right_table_name: str
        :type right_column_selections: str
        :type entity_date_table_name: str
        :type additional_conditions: str

        :return: postgresql query for the outer join to the entity-dates table
        :rtype: str
        """

        # put everything into the query
        query = f"""
            SELECT ed.entity_id,
                   ed.as_of_date{"".join(right_column_selections)}
            FROM {entity_date_table_name} ed
            LEFT OUTER JOIN {right_table_name} r
            ON ed.entity_id = r.entity_id AND
               ed.as_of_date = r.as_of_date
               {additional_conditions}
            ORDER BY ed.entity_id,
                     ed.as_of_date
        """
        return query

    def make_entity_date_table(
        self,
        as_of_times,
        label_name,
        label_type,
        state,
        matrix_type,
        matrix_uuid,
        label_timespan,
    ):
        """ Make a table containing the entity_ids and as_of_dates required for
        the current matrix.

        :param as_of_times: the times to be used for the current matrix
        :param label_name: name of the label to be used
        :param label_type: the type of label to be used
        :param state: the entity state to be used in the matrix
        :param matrix_type: the type (train/test) of matrix
        :param matrix_uuid: a unique id for the matrix
        :param label_timespan: the time timespan that labels in matrix will include
        :type as_of_times: list
        :type label_name: str
        :type label_type: str
        :type state: str
        :type matrix_type: str
        :type matrix_uuid: str
        :type label_timespan: str

        :return: table name
        :rtype: str
        """

        as_of_time_strings = [str(as_of_time) for as_of_time in as_of_times]
        if matrix_type == "test" or matrix_type == "production" or self.include_missing_labels_in_train_as is not None:
            indices_query = self._all_valid_entity_dates_query(
                as_of_time_strings=as_of_time_strings, state=state
            )
        elif matrix_type == "train":
            indices_query = self._all_labeled_entity_dates_query(
                as_of_time_strings=as_of_time_strings,
                state=state,
                label_name=label_name,
                label_type=label_type,
                label_timespan=label_timespan,
            )
        else:
            raise ValueError(f"Unknown matrix type passed: {matrix_type}")

        table_name = "_".join([matrix_uuid, "matrix_entity_date"])
        query = f"""
            DROP TABLE IF EXISTS {self.db_config["features_schema_name"]}."{table_name}";
            CREATE TABLE {self.db_config["features_schema_name"]}."{table_name}"
            AS ({indices_query})
        """
        logger.debug(
            f"Creating matrix-specific entity-date table for matrix {matrix_uuid} ",
        )
        logger.spam(f"with query {query}")
        self.db_engine.execute(query)

        return table_name

    def _all_labeled_entity_dates_query(
        self, as_of_time_strings, state, label_name, label_type, label_timespan
    ):
        query = f"""
            SELECT entity_id, as_of_date
            FROM {self.db_config["cohort_table_name"]}
            JOIN {self.db_config["labels_schema_name"]}.{self.db_config["labels_table_name"]} using (entity_id, as_of_date)
            WHERE {state}
            AND as_of_date IN (SELECT (UNNEST (ARRAY{as_of_time_strings}::timestamp[])))
            AND label_name = '{label_name}'
            AND label_type = '{label_type}'
            AND label_timespan = '{label_timespan}'
            AND label is not null
            ORDER BY entity_id, as_of_date
        """
        return query

    def _all_valid_entity_dates_query(self, state, as_of_time_strings):
        query = f"""
            SELECT entity_id, as_of_date
            FROM {self.db_config["cohort_table_name"]}
            WHERE {state}
            AND as_of_date IN (SELECT (UNNEST (ARRAY{as_of_time_strings}::timestamp[])))
            ORDER BY entity_id, as_of_date
        """
        if not table_has_data(
            self.db_config["cohort_table_name"], self.db_engine
        ):
            raise ValueError("Required cohort table does not exist")
        return query


class MatrixBuilder(BuilderBase):
    def build_matrix(
        self,
        as_of_times,
        label_name,
        label_type,
        feature_dictionary,
        matrix_metadata,
        matrix_uuid,
        matrix_type,
    ):
        """ Write a design matrix to disk with the specified paramters.

        :param as_of_times: datetimes to be included in the matrix
        :param label_name: name of the label to be used
        :param label_type: the type of label to be used
        :param feature_dictionary: a dictionary of feature tables and features
                                   to be included in the matrix
        :param matrix_metadata: a dictionary of metadata about the matrix
        :param matrix_uuid: a unique id for the matrix
        :param matrix_type: the type (train/test) of matrix
        :type as_of_times: list
        :type label_name: str
        :type label_type: str
        :type feature_dictionary: dict
        :type matrix_metadata: dict
        :type matrix_uuid: str
        :type matrix_type: str

        :return: none
        :rtype: none
        """
        logger.spam(f"popped matrix {matrix_uuid} build off the queue")
        if not table_has_data(
            self.db_config["cohort_table_name"], self.db_engine
        ):
            logger.warning("cohort table is not populated, cannot build matrix")
            if self.run_id:
                errored_matrix(self.run_id, self.db_engine)
            return
<<<<<<< HEAD

        if self.includes_labels:
            if not table_has_data(
                "{}.{}".format(
                    self.db_config["labels_schema_name"],
                    self.db_config["labels_table_name"],
                ),
                self.db_engine,
            ):
                logging.warning("labels table is not populated, cannot build matrix")
                return
=======
        if not table_has_data(
                f"{self.db_config['labels_schema_name']}.{self.db_config['labels_table_name']}",
                self.db_engine,
        ):
            logger.warning("labels table is not populated, cannot build matrix")
>>>>>>> a47a1bb7
            if self.run_id:
                errored_matrix(self.run_id, self.db_engine)

        matrix_store = self.matrix_storage_engine.get_store(matrix_uuid)
        if not self.replace and matrix_store.exists:
            logger.notice(f"Skipping {matrix_uuid} because matrix already exists")
            if self.run_id:
                skipped_matrix(self.run_id, self.db_engine)
            return

        logger.debug(
            f'Storing matrix {matrix_metadata["matrix_id"]} in {matrix_store.matrix_base_store.path}'
        )
        # make the entity time table and query the labels and features tables
        logger.debug(f"Making entity date table for matrix {matrix_uuid}")
        try:
            entity_date_table_name = self.make_entity_date_table(
                as_of_times,
                label_name,
                label_type,
                matrix_metadata["state"],
                matrix_type,
                matrix_uuid,
                matrix_metadata.get("label_timespan", None),
            )
        except ValueError as e:
            logger.exception(
                "Not able to build entity-date table,  will not build matrix",
            )
            if self.run_id:
                errored_matrix(self.run_id, self.db_engine)
            return
        logger.spam(
            f"Extracting feature group data from database into file  for matrix {matrix_uuid}"
        )
        dataframes = self.load_features_data(
            as_of_times, feature_dictionary, entity_date_table_name, matrix_uuid
        )
<<<<<<< HEAD
        logging.info(f"Feature data extracted for matrix {matrix_uuid}")

        # dataframes add label_name

        if self.includes_labels:
            logging.info(
                "Extracting label data from database into file for " "matrix %s",
                matrix_uuid,
            )
            labels_df = self.load_labels_data(
                label_name,
                label_type,
                entity_date_table_name,
                matrix_uuid,
                matrix_metadata["label_timespan"],
            )
            dataframes.insert(0, labels_df)
            logging.info(f"Label data extracted for matrix {matrix_uuid}")
        else:
            labels_df = pandas.DataFrame(index=dataframes[0].index, columns=[label_name])
            dataframes.insert(0, labels_df)

=======
        logger.debug(f"Feature data extracted for matrix {matrix_uuid}")
        logger.spam(
            "Extracting label data from database into file for matrix {matrix_uuid}",
        )
        labels_df = self.load_labels_data(
            label_name,
            label_type,
            entity_date_table_name,
            matrix_uuid,
            matrix_metadata["label_timespan"],
        )
        dataframes.insert(0, labels_df)

        logger.debug(f"Label data extracted for matrix {matrix_uuid}")
>>>>>>> a47a1bb7
        # stitch together the csvs
        logger.spam(f"Merging feature files for matrix {matrix_uuid}")
        output = self.merge_feature_csvs(dataframes, matrix_uuid)
<<<<<<< HEAD
        logging.info(f"Features data merged for matrix {matrix_uuid}")
=======
        logger.debug(f"Features data merged for matrix {matrix_uuid}")

>>>>>>> a47a1bb7
        matrix_store.metadata = matrix_metadata
        # store the matrix
        labels = output.pop(matrix_store.label_column_name)
        matrix_store.matrix_label_tuple = output, labels
        matrix_store.save()
        logger.info(f"Matrix {matrix_uuid} saved in {matrix_store.matrix_base_store.path}")
        # If completely archived, save its information to matrices table
        # At this point, existence of matrix already tested, so no need to delete from db
        if matrix_type == "train":
            lookback = matrix_metadata["max_training_history"]
        else:
            lookback = matrix_metadata["test_duration"]

        matrix = Matrix(
            matrix_id=matrix_metadata["matrix_id"],
            matrix_uuid=matrix_uuid,
            matrix_type=matrix_type,
            labeling_window=matrix_metadata["label_timespan"],
            num_observations=len(output),
            lookback_duration=lookback,
            feature_start_time=matrix_metadata["feature_start_time"],
            feature_dictionary=feature_dictionary,
            matrix_metadata=matrix_metadata,
            built_by_experiment=self.experiment_hash
        )
        session = self.sessionmaker()
        session.merge(matrix)
        session.commit()
        session.close()
        if self.run_id:
            built_matrix(self.run_id, self.db_engine)


    def load_labels_data(
        self,
        label_name,
        label_type,
        entity_date_table_name,
        matrix_uuid,
        label_timespan,
    ):
        """ Query the labels table and write the data to disk in csv format.

        :param as_of_times: the times to be used for the current matrix
        :param label_name: name of the label to be used
        :param label_type: the type of label to be used
        :param entity_date_table_name: the name of the entity date table
        :param matrix_uuid: a unique id for the matrix
        :param label_timespan: the time timespan that labels in matrix will include
        :type label_name: str
        :type label_type: str
        :type entity_date_table_name: str
        :type matrix_uuid: str
        :type label_timespan: str

        :return: name of csv containing labels
        :rtype: str
        """
        if self.include_missing_labels_in_train_as is None:
            label_predicate = "r.label"
        elif self.include_missing_labels_in_train_as is False:
            label_predicate = "coalesce(r.label, 0)"
        elif self.include_missing_labels_in_train_as is True:
            label_predicate = "coalesce(r.label, 1)"
        else:
            raise ValueError(
                f'incorrect value "{self.include_missing_labels_in_train_as}" for include_missing_labels_in_train_as'
            )

        labels_query = self._outer_join_query(
            right_table_name=f'{self.db_config["labels_schema_name"]}.{self.db_config["labels_table_name"]}',
            entity_date_table_name=f'"{self.db_config["features_schema_name"]}"."{entity_date_table_name}"',
            right_column_selections=f", {label_predicate} as {label_name}",
            additional_conditions=f"""AND
                r.label_name = '{label_name}' AND
                r.label_type = '{label_type}' AND
                r.label_timespan = '{label_timespan}'
            """
        )

        return self.query_to_df(labels_query)

    def load_features_data(
        self, as_of_times, feature_dictionary, entity_date_table_name, matrix_uuid
    ):
        """ Loop over tables in features schema, writing the data from each to a
        csv. Return the full list of feature csv names and the list of all
        features.

        :param as_of_times: the times to be included in the matrix
        :param feature_dictionary: a dictionary of feature tables and features
            to be included in the matrix
        :param entity_date_table_name: the name of the entity date table
            for the matrix
        :param matrix_uuid: a human-readable id for the matrix
        :type as_of_times: list
        :type feature_dictionary: dict
        :type entity_date_table_name: str
        :type matrix_uuid: str

        :return: list of csvs containing feature data
        :rtype: tuple
        """
        # iterate! for each table, make query, write csv, save feature & file names
        feature_dfs = []
        for feature_table_name, feature_names in feature_dictionary.items():
            logger.spam(f"Retrieving feature data from {feature_table_name}")
            features_query = self._outer_join_query(
                right_table_name=f'{self.db_config["features_schema_name"]}.{feature_table_name}',
                entity_date_table_name=f'{self.db_config["features_schema_name"]}."{entity_date_table_name}"',
                # collate imputation shouldn't leave any nulls and we double-check
                # the imputed table in FeatureGenerator.create_all_tables() but as
                # a final check, raise a divide by zero error on export if the
                # database encounters any during the outer join
                right_column_selections=[', "{0}"'.format(fn) for fn in feature_names],
            )
            feature_dfs.append(self.query_to_df(features_query))

        return feature_dfs

    def query_to_df(self, query_string, header="HEADER"):
        """ Given a query, write the requested data to csv.

        :param query_string: query to send
        :param file_name: name to save the file as
        :header: text to include in query indicating if a header should be saved
                 in output
        :type query_string: str
        :type file_name: str
        :type header: str

        :return: none
        :rtype: none
        """
        logger.spam(f"Copying to CSV query {query_string}")
        copy_sql = f"COPY ({query_string}) TO STDOUT WITH CSV {header}"
        conn = self.db_engine.raw_connection()
        cur = conn.cursor()
        out = io.StringIO()
        cur.copy_expert(copy_sql, out)
        out.seek(0)
        df = pd.read_csv(out, parse_dates=["as_of_date"])
        df.set_index(["entity_id", "as_of_date"], inplace=True)
        return downcast_matrix(df)

    def merge_feature_csvs(self, dataframes, matrix_uuid):
        """Horizontally merge a list of feature CSVs
        Assumptions:
        - The first and second columns of each CSV are
          the entity_id and date
        - That the CSVs have the same list of entity_id/date combinations
          in the same order.
        - The first CSV is expected to be labels, and only have
          entity_id, date, and label.
        - All other CSVs do not have any labels (all non entity_id/date columns
          will be treated as features)
        - The label will be in the *last* column of the merged CSV

        :param source_filenames: the filenames of each feature csv
        :param out_filename: the desired filename of the merged csv
        :type source_filenames: list
        :type out_filename: str

        :return: none
        :rtype: none

        :raises: ValueError if the first two columns in every CSV don't match
        """

        for i, df in enumerate(dataframes):
            if df.index.names != ["entity_id", "as_of_date"]:
                raise ValueError(
                    f"index must be entity_id and as_of_date, value was {df.index}"
                )
            # check for any nulls. the labels, understood to be the first file,
            # can have nulls but no features should. therefore, skip the first dataframe
            if i > 0:
                columns_with_nulls = [
                    column for column in df.columns if df[column].isnull().values.any()
                ]
                if len(columns_with_nulls) > 0:
                    raise ValueError(
                        "Imputation failed for the following features: {columns_with_nulls}"
                    )
            i += 1

        big_df = dataframes[1].join(dataframes[2:] + [dataframes[0]])
        return big_df<|MERGE_RESOLUTION|>--- conflicted
+++ resolved
@@ -1,5 +1,4 @@
 import io
-import json
 
 import verboselogs, logging
 logger = verboselogs.VerboseLogger(__name__)
@@ -233,25 +232,13 @@
             if self.run_id:
                 errored_matrix(self.run_id, self.db_engine)
             return
-<<<<<<< HEAD
 
         if self.includes_labels:
             if not table_has_data(
-                "{}.{}".format(
-                    self.db_config["labels_schema_name"],
-                    self.db_config["labels_table_name"],
-                ),
-                self.db_engine,
+                    f"{self.db_config['labels_schema_name']}.{self.db_config['labels_table_name']}",
+                    self.db_engine,
             ):
-                logging.warning("labels table is not populated, cannot build matrix")
-                return
-=======
-        if not table_has_data(
-                f"{self.db_config['labels_schema_name']}.{self.db_config['labels_table_name']}",
-                self.db_engine,
-        ):
-            logger.warning("labels table is not populated, cannot build matrix")
->>>>>>> a47a1bb7
+                logger.warning("labels table is not populated, cannot build matrix")
             if self.run_id:
                 errored_matrix(self.run_id, self.db_engine)
 
@@ -290,15 +277,13 @@
         dataframes = self.load_features_data(
             as_of_times, feature_dictionary, entity_date_table_name, matrix_uuid
         )
-<<<<<<< HEAD
-        logging.info(f"Feature data extracted for matrix {matrix_uuid}")
+        logger.debug(f"Feature data extracted for matrix {matrix_uuid}")
 
         # dataframes add label_name
 
         if self.includes_labels:
-            logging.info(
-                "Extracting label data from database into file for " "matrix %s",
-                matrix_uuid,
+            logger.spam(
+                "Extracting label data from database into file for matrix {matrix_uuid}",
             )
             labels_df = self.load_labels_data(
                 label_name,
@@ -308,36 +293,16 @@
                 matrix_metadata["label_timespan"],
             )
             dataframes.insert(0, labels_df)
-            logging.info(f"Label data extracted for matrix {matrix_uuid}")
+            logging.debug(f"Label data extracted for matrix {matrix_uuid}")
         else:
-            labels_df = pandas.DataFrame(index=dataframes[0].index, columns=[label_name])
+            labels_df = pd.DataFrame(index=dataframes[0].index, columns=[label_name])
             dataframes.insert(0, labels_df)
 
-=======
-        logger.debug(f"Feature data extracted for matrix {matrix_uuid}")
-        logger.spam(
-            "Extracting label data from database into file for matrix {matrix_uuid}",
-        )
-        labels_df = self.load_labels_data(
-            label_name,
-            label_type,
-            entity_date_table_name,
-            matrix_uuid,
-            matrix_metadata["label_timespan"],
-        )
-        dataframes.insert(0, labels_df)
-
-        logger.debug(f"Label data extracted for matrix {matrix_uuid}")
->>>>>>> a47a1bb7
         # stitch together the csvs
         logger.spam(f"Merging feature files for matrix {matrix_uuid}")
         output = self.merge_feature_csvs(dataframes, matrix_uuid)
-<<<<<<< HEAD
-        logging.info(f"Features data merged for matrix {matrix_uuid}")
-=======
         logger.debug(f"Features data merged for matrix {matrix_uuid}")
 
->>>>>>> a47a1bb7
         matrix_store.metadata = matrix_metadata
         # store the matrix
         labels = output.pop(matrix_store.label_column_name)
