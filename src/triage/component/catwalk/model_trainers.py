--- conflicted
+++ resolved
@@ -425,8 +425,8 @@
         elif not saved_model_id:
             reason = 'model metadata not found'
 
-<<<<<<< HEAD
-        logging.info('Training %s/%s: %s', class_path, parameters, reason)
+        logging.info(f"Training {class_path} with parameters {parameters}"
+                     f"(reason to train: {reason})")
         try:
             model_id = self._train_and_store_model(
                 matrix_store,
@@ -440,20 +440,6 @@
             logging.warning(
                 "Tried to train baseline model without required feature in matrix. Skipping."
             )
-            model_id = None
-
-=======
-        logging.info(f"Training {class_path} with parameters {parameters}"
-                     f"(reason to train: {reason})")
-        model_id = self._train_and_store_model(
-            matrix_store,
-            class_path,
-            parameters,
-            model_hash,
-            model_store,
-            misc_db_parameters
-        )
->>>>>>> 77aeb810
         return model_id
 
     def generate_train_tasks(
