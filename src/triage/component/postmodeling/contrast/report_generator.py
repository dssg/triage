--- conflicted
+++ resolved
@@ -15,11 +15,7 @@
 
 class PostmodelingReport: 
 
-<<<<<<< HEAD
-    def __init__(self, engine, model_groups, experiment_hashes, project_path=None, use_all_model_groups=False) -> None:
-=======
-    def __init__(self, engine, model_groups, experiment_hashes, project_path=None, train_end_times=None) -> None:
->>>>>>> dd2766f8
+    def __init__(self, engine, model_groups, experiment_hashes, project_path=None, train_end_times=None, use_all_model_groups=False) -> None:
         self.model_groups = model_groups
         self.experiment_hashes = experiment_hashes # TODO made experiment hashes into a list to plot models from different experiments for MVESC, there's probably a better way to generalize this
         self.engine = engine
@@ -39,7 +35,6 @@
     def model_types(self):
         pass
 
-<<<<<<< HEAD
     def use_all_model_groups(self):
         experiment_hashes = "','".join(self.experiment_hashes)
         q = f"""
@@ -51,9 +46,7 @@
         model_groups = pd.read_sql(q, self.engine)
         self.model_groups = model_groups['model_group_id'].to_list()
 
-=======
     # TODO: revise this to show the only the model_group_id, list of model ids, model type, and hyperparameters
->>>>>>> dd2766f8
     def display_model_groups(self):
         data_dict = []
         for mg in self.model_groups:
@@ -96,13 +89,6 @@
         models = pd.read_sql(q, self.engine).to_dict(orient='records')
 
         d = dict()
-<<<<<<< HEAD
-        for m in models:
-            if m['model_group_id'] in d:
-                d[m['model_group_id']][m['train_end_time']] = ModelAnalyzer(m['model_id'], self.engine)
-            else:
-                d[m['model_group_id']] = {m['train_end_time']: ModelAnalyzer(m['model_id'], self.engine)}
-=======
         for experiment_hash in self.experiment_hashes:
             q = f"""
                 select distinct on (model_group_id, train_end_time)
@@ -123,7 +109,6 @@
                     d[m['model_group_id']][m['train_end_time']] = ModelAnalyzer(m['model_id'], self.engine)
                 else:
                     d[m['model_group_id']] = {m['train_end_time']: ModelAnalyzer(m['model_id'], self.engine)}
->>>>>>> dd2766f8
 
         return d 
     
