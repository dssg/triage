--- conflicted
+++ resolved
@@ -1,18 +1,10 @@
 # -*- coding: utf-8 -*-
-import logging
 from numbers import Number
 from itertools import product
 import sqlalchemy.sql.expression as ex
 import re
-<<<<<<< HEAD
-import logging
-from triage.database_reflection import table_exists
-from triage.component.architect.utils import remove_schema_from_table_name
-=======
-from descriptors import cachedproperty
->>>>>>> 11ee0444
-
-from .sql import make_sql_clause, to_sql_name, CreateTableAs, InsertFromSelect
+
+from .sql import to_sql_name
 
 
 def make_list(a):
@@ -421,417 +413,4 @@
             coltype,
             op_in_name=op_in_name,
             **kwargs
-<<<<<<< HEAD
-        )
-=======
-        )
-
-
-class Aggregation(object):
-    def __init__(
-        self,
-        aggregates,
-        groups,
-        from_obj,
-        state_table,
-        state_group=None,
-        prefix=None,
-        suffix=None,
-        schema=None,
-    ):
-        """
-        Args:
-            aggregates: collection of Aggregate objects.
-            from_obj: defines the from clause, e.g. the name of the table. can use
-            groups: a list of expressions to group by in the aggregation or a dictionary
-                pairs group: expr pairs where group is the alias (used in column names)
-            state_table: schema.table to query for comprehensive set of state_group entities
-                regardless of what exists in the from_obj
-            state_group: the group level found in the state table (e.g., "entity_id")
-            prefix: prefix for aggregation tables and column names, defaults to from_obj
-            suffix: suffix for aggregation table, defaults to "aggregation"
-            schema: schema for aggregation tables
-
-        The from_obj and group expressions are passed directly to the
-            SQLAlchemy Select object so could be anything supported there.
-            For details see:
-            http://docs.sqlalchemy.org/en/latest/core/selectable.html
-
-        Aggregates will have {collate_date} in their quantities substituted with the date
-        of aggregation.
-        """
-        self.aggregates = aggregates
-        self.from_obj = make_sql_clause(from_obj, ex.text)
-        self.groups = (
-            groups if isinstance(groups, dict) else {str(g): g for g in groups}
-        )
-        self.state_table = state_table
-        self.state_group = state_group if state_group else "entity_id"
-        self.prefix = prefix if prefix else str(from_obj)
-        self.suffix = suffix if suffix else "aggregation"
-        self.schema = schema
-
-    @cachedproperty
-    def colname_aggregate_lookup(self):
-        """A reverse lookup from column name to the source collate.Aggregate
-
-        Will error if the Aggregation contains duplicate column names
-        """
-        lookup = {}
-        for group, groupby in self.groups.items():
-            for agg in self.aggregates:
-                for col in agg.get_columns(prefix=self._col_prefix(group)):
-                    if col.name in lookup:
-                        raise ValueError("Duplicate feature column name found: ", col.name)
-                    lookup[col.name] = agg
-        return lookup
-            
-    def _col_prefix(self, group):
-        """
-        Helper for creating a column prefix for the group
-            group: group clause, for naming columns
-        Returns: string for a common column prefix for columns in that group
-        """
-        return "{prefix}_{group}_".format(prefix=self.prefix, group=group)
-
-    def _get_aggregates_sql(self, group):
-        """
-        Helper for getting aggregates sql
-        Args:
-            group: group clause, for naming columns
-        Returns: collection of aggregate column SQL strings
-        """
-        return chain(*[a.get_columns(prefix=self._col_prefix(group)) for a in self.aggregates])
-
-    def get_selects(self):
-        """
-        Constructs select queries for this aggregation
-
-        Returns: a dictionary of group : queries pairs where
-            group are the same keys as groups
-            queries is a list of Select queries, one for each date in dates
-        """
-        queries = {}
-
-        for group, groupby in self.groups.items():
-            columns = [make_sql_clause(groupby, ex.text)]
-            columns += self._get_aggregates_sql(group)
-
-            gb_clause = make_sql_clause(groupby, ex.literal_column)
-            query = ex.select(columns=columns, from_obj=make_sql_clause(self.from_obj, ex.text)).group_by(
-                gb_clause
-            )
-
-            queries[group] = [query]
-
-        return queries
-
-    def get_imputation_rules(self):
-        """
-        Constructs a dictionary to lookup an imputation rule from an associated
-        column name.
-
-        Returns: a dictionary of column : imputation_rule pairs
-        """
-        imprules = {}
-        for group, groupby in self.groups.items():
-            prefix = "{prefix}_{group}_".format(prefix=self.prefix, group=group)
-            for a in self.aggregates:
-                imprules.update(a.column_imputation_lookup(prefix=prefix))
-        return imprules
-
-    def get_table_name(self, group=None, imputed=False):
-        """
-        Returns name for table for the given group
-        """
-        if group is None and not imputed:
-            name = '"%s_%s"' % (self.prefix, self.suffix)
-        elif group is None and imputed:
-            name = '"%s_%s_%s"' % (self.prefix, self.suffix, "imputed")
-        elif imputed:
-            name = '"%s"' % to_sql_name("%s_%s_%s" % (self.prefix, group, "imputed"))
-        else:
-            name = '"%s"' % to_sql_name("%s_%s" % (self.prefix, group))
-        schema = '"%s".' % self.schema if self.schema else ""
-        return "%s%s" % (schema, name)
-
-    def get_creates(self):
-        """
-        Construct create queries for this aggregation
-        Args:
-            selects: the dictionary of select queries to use
-                if None, use self.get_selects()
-                this allows you to customize select queries before creation
-
-        Returns:
-            a dictionary of group : create pairs where
-                group are the same keys as groups
-                create is a CreateTableAs object
-        """
-        return {
-            group: CreateTableAs(self.get_table_name(group), next(iter(sels)).limit(0))
-            for group, sels in self.get_selects().items()
-        }
-
-    def get_inserts(self):
-        """
-        Construct insert queries from this aggregation
-        Args:
-            selects: the dictionary of select queries to use
-                if None, use self.get_selects()
-                this allows you to customize select queries before creation
-
-        Returns:
-            a dictionary of group : inserts pairs where
-                group are the same keys as groups
-                inserts is a list of InsertFromSelect objects
-        """
-        return {
-            group: [InsertFromSelect(self.get_table_name(group), sel) for sel in sels]
-            for group, sels in self.get_selects().items()
-        }
-
-    def get_drops(self):
-        """
-        Generate drop queries for this aggregation
-
-        Returns: a dictionary of group : drop pairs where
-            group are the same keys as groups
-            drop is a raw drop table query for the corresponding table
-        """
-        return {
-            group: "DROP TABLE IF EXISTS %s;" % self.get_table_name(group)
-            for group in self.groups
-        }
-
-    def get_indexes(self):
-        """
-        Generate create index queries for this aggregation
-
-        Returns: a dictionary of group : index pairs where
-            group are the same keys as groups
-            index is a raw create index query for the corresponding table
-        """
-        return {
-            group: "CREATE INDEX ON %s (%s);" % (self.get_table_name(group), groupby)
-            for group, groupby in self.groups.items()
-        }
-
-    def get_join_table(self):
-        """
-        Generate a query for a join table
-        """
-        return ex.Select(
-            columns=[make_sql_clause(group, ex.column) for group in self.groups.values()],
-            from_obj=self.from_obj
-        ).group_by(
-            *self.groups.values()
-        )
-
-    def get_create(self, join_table=None):
-        """
-        Generate a single aggregation table creation query by joining
-            together the results of get_creates()
-        Returns: a CREATE TABLE AS query
-        """
-        if not join_table:
-            join_table = "(%s) t1" % self.get_join_table()
-
-        query = "SELECT * FROM %s\n" % join_table
-        for group, groupby in self.groups.items():
-            query += "LEFT JOIN %s USING (%s)" % (self.get_table_name(group), groupby)
-
-        return "CREATE TABLE %s AS (%s);" % (self.get_table_name(), query)
-
-    def get_drop(self, imputed=False):
-        """
-        Generate a drop table statement for the aggregation table
-        Returns: string sql query
-        """
-        return "DROP TABLE IF EXISTS %s" % self.get_table_name(imputed=imputed)
-
-    def get_create_schema(self):
-        """
-        Generate a create schema statement
-        """
-        if self.schema is not None:
-            return "CREATE SCHEMA IF NOT EXISTS %s" % self.schema
-
-    def find_nulls(self, imputed=False):
-        """
-        Generate query to count number of nulls in each column in the aggregation table
-
-        Returns: a SQL SELECT statement
-        """
-        query_template = """
-            SELECT {cols}
-            FROM {state_tbl} t1
-            LEFT JOIN {aggs_tbl} t2 USING({group})
-            """
-        cols_sql = ",\n".join(
-            [
-                """SUM(CASE WHEN "{col}" IS NULL THEN 1 ELSE 0 END) AS "{col}" """.format(
-                    col=column
-                )
-                for column in self.get_imputation_rules().keys()
-            ]
-        )
-
-        return query_template.format(
-            cols=cols_sql,
-            state_tbl=self.state_table,
-            aggs_tbl=self.get_table_name(imputed=imputed),
-            group=self.state_group,
-        )
-
-    def _get_impute_select(self, impute_cols, nonimpute_cols, partitionby=None):
-
-        imprules = self.get_imputation_rules()
-
-        # check if we're missing any columns relative to the full set and raise an
-        # exception if we are
-        missing_cols = set(imprules.keys()) - set(nonimpute_cols + impute_cols)
-        if len(missing_cols) > 0:
-            raise ValueError("Missing columns in get_impute_create: %s" % missing_cols)
-
-        # key columns and date column
-        query = ""
-
-        used_impflags = set()
-        # pre-sort and iterate through the combined set to ensure column order
-        for col in sorted(nonimpute_cols + impute_cols):
-            # just pass through columns that don't require imputation (no nulls found)
-            if col in nonimpute_cols:
-                query += '\n,"%s"' % col
-
-            # for columns that do require imputation, include SQL to do the imputation work
-            # and a flag for whether the value was imputed
-            if col in impute_cols:
-
-                # we don't want to add redundant imputation flags. for a given source
-                # column and time interval, all of the functions will have identical 
-                # sets of rows that needed imputation
-                # to reliably merge these, we lookup the original aggregate that produced
-                # the function, and see its available functions. we expect exactly one of
-                # these functions to end the column name and remove it if so
-                # this is passed to the imputer
-                if hasattr(self.colname_aggregate_lookup[col], 'functions'):
-                    agg_functions = self.colname_aggregate_lookup[col].functions
-                    used_function = next(funcname for funcname in agg_functions if col.endswith(funcname))
-                    if used_function in AGGFUNCS_NEED_MULTIPLE_VALUES:
-                        impflag_basecol = col
-                    else:
-                        impflag_basecol = col.rstrip('_' + used_function)
-                else:
-                    logging.warning("Imputation flag merging is not implemented for "
-                                    "AggregateExpression objects that don't define an aggregate "
-                                    "function (e.g. composites)")
-                    impflag_basecol = col
-                impute_rule = imprules[col]
-
-                try:
-                    imputer = available_imputations[impute_rule["type"]]
-                except KeyError as err:
-                    raise ValueError(
-                        "Invalid imputation type %s for column %s"
-                        % (impute_rule.get("type", ""), col)
-                    ) from err
-
-                imputer = imputer(column=col, column_base_for_impflag=impflag_basecol, partitionby=partitionby, **impute_rule)
-
-                query += "\n,%s" % imputer.to_sql()
-                if not imputer.noflag:
-                    # Add an imputation flag for non-categorical columns (this is handeled
-                    # for categorical columns with a separate NULL category)
-                    # but only add it if another functionally equivalent impflag hasn't already been added
-                    impflag_select, impflag_alias = imputer.imputed_flag_select_and_alias()
-                    if impflag_alias not in used_impflags:
-                        used_impflags.add(impflag_alias)
-                        query += "\n,%s as \"%s\" " % (impflag_select, impflag_alias)
-
-        return query
-
-    def get_impute_create(self, impute_cols, nonimpute_cols):
-        """
-        Generates the CREATE TABLE query for the aggregation table with imputation.
-
-        Args:
-            impute_cols: a list of column names with null values
-            nonimpute_cols: a list of column names without null values
-
-        Returns: a CREATE TABLE AS query
-        """
-
-        # key columns and date column
-        query = "SELECT %s" % ", ".join(map(str, self.groups.values()))
-
-        # columns with imputation filling as needed
-        query += self._get_impute_select(impute_cols, nonimpute_cols)
-
-        # imputation starts from the state table and left joins into the aggregation table
-        query += "\nFROM %s t1" % self.state_table
-        query += "\nLEFT JOIN %s t2 USING(%s)" % (
-            self.get_table_name(),
-            self.state_group,
-        )
-
-        return "CREATE TABLE %s AS (%s)" % (self.get_table_name(imputed=True), query)
-
-    def execute(self, conn, join_table=None):
-        """
-        Execute all SQL statements to create final aggregation table.
-        Args:
-            conn: the SQLAlchemy connection on which to execute
-        """
-        self.validate(conn)
-        create_schema = self.get_create_schema()
-        creates = self.get_creates()
-        drops = self.get_drops()
-        indexes = self.get_indexes()
-        inserts = self.get_inserts()
-        drop = self.get_drop()
-        create = self.get_create(join_table=join_table)
-
-        trans = conn.begin()
-
-        if create_schema is not None:
-            conn.execute(create_schema)
-
-        for group in self.groups:
-            conn.execute(drops[group])
-            conn.execute(creates[group])
-            for insert in inserts[group]:
-                conn.execute(insert)
-            conn.execute(indexes[group])
-
-        # create the aggregation table
-        conn.execute(drop)
-        conn.execute(create)
-
-        # excute query to find columns with null values and create lists of columns
-        # that do and do not need imputation when creating the imputation table
-        res = conn.execute(self.find_nulls())
-        null_counts = list(zip(res.keys(), res.fetchone()))
-        impute_cols = [col for col, val in null_counts if val > 0]
-        nonimpute_cols = [col for col, val in null_counts if val == 0]
-        res.close()
-
-        # sql to drop and create the imputation table
-        drop_imp = self.get_drop(imputed=True)
-        create_imp = self.get_impute_create(
-            impute_cols=impute_cols, nonimpute_cols=nonimpute_cols
-        )
-
-        # create the imputation table
-        conn.execute(drop_imp)
-        conn.execute(create_imp)
-
-        trans.commit()
-
-    def validate(self, conn):
-        """
-        Validate the Aggregation to ensure that it will perform as expected.
-        This is done against an active SQL connection in order to enable
-        validation of the SQL itself.
-        """
->>>>>>> 11ee0444
+        )