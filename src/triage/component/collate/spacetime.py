--- conflicted
+++ resolved
@@ -1,7 +1,6 @@
 # -*- coding: utf-8 -*-
 from itertools import chain
 import sqlalchemy.sql.expression as ex
-<<<<<<< HEAD
 import logging
 
 from .sql import make_sql_clause, to_sql_name, CreateTableAs, InsertFromSelect
@@ -9,6 +8,7 @@
 from triage.database_reflection import table_exists
 from triage.component.architect.feature_block import FeatureBlock
 from .from_obj import FromObj
+from descriptors import cachedproperty
 
 from .imputations import (
     ImputeMean,
@@ -31,17 +31,10 @@
     "error": ImputeError,
 }
 
+AGGFUNCS_NEED_MULTIPLE_VALUES = set(['stddev', 'stddev_samp', 'variance', 'var_samp'])
+
 
 class SpacetimeAggregation(FeatureBlock):
-=======
-from descriptors import cachedproperty
-
-from .sql import make_sql_clause
-from .collate import Aggregation
-
-
-class SpacetimeAggregation(Aggregation):
->>>>>>> 11ee0444
     def __init__(
         self,
         aggregates,
@@ -159,6 +152,7 @@
     def _get_impute_select(self, impute_cols, nonimpute_cols, partitionby=None):
 
         imprules = self.get_imputation_rules()
+        used_impflags = set()
 
         # check if we're missing any columns relative to the full set and raise an
         # exception if we are
@@ -178,6 +172,25 @@
             # for columns that do require imputation, include SQL to do the imputation work
             # and a flag for whether the value was imputed
             if col in impute_cols:
+                # we don't want to add redundant imputation flags. for a given source
+                # column and time interval, all of the functions will have identical 
+                # sets of rows that needed imputation
+                # to reliably merge these, we lookup the original aggregate that produced
+                # the function, and see its available functions. we expect exactly one of
+                # these functions to end the column name and remove it if so
+                # this is passed to the imputer
+                if hasattr(self.colname_aggregate_lookup[col], 'functions'):
+                    agg_functions = self.colname_aggregate_lookup[col].functions
+                    used_function = next(funcname for funcname in agg_functions if col.endswith(funcname))
+                    if used_function in AGGFUNCS_NEED_MULTIPLE_VALUES:
+                        impflag_basecol = col
+                    else:
+                        impflag_basecol = col.rstrip('_' + used_function)
+                else:
+                    logging.warning("Imputation flag merging is not implemented for "
+                                    "AggregateExpression objects that don't define an aggregate "
+                                    "function (e.g. composites)")
+                    impflag_basecol = col
 
                 impute_rule = imprules[col]
 
@@ -189,13 +202,17 @@
                         % (impute_rule.get("type", ""), col)
                     ) from err
 
-                imputer = imputer(column=col, partitionby=partitionby, **impute_rule)
+                imputer = imputer(column=col, column_base_for_impflag=impflag_basecol, partitionby=partitionby, **impute_rule)
 
                 query += "\n,%s" % imputer.to_sql()
                 if not imputer.noflag:
                     # Add an imputation flag for non-categorical columns (this is handeled
                     # for categorical columns with a separate NULL category)
-                    query += "\n,%s" % imputer.imputed_flag_sql()
+                    # but only add it if another functionally equivalent impflag hasn't already been added
+                    impflag_select, impflag_alias = imputer.imputed_flag_select_and_alias()
+                    if impflag_alias not in used_impflags:
+                        used_impflags.add(impflag_alias)
+                        query += "\n,%s as \"%s\" " % (impflag_select, impflag_alias)
 
         return query
 
@@ -205,7 +222,6 @@
             self.entity_column,
         )
 
-<<<<<<< HEAD
     def get_creates(self):
         return {
             group: CreateTableAs(self.get_table_name(group), next(iter(sels)).limit(0))
@@ -328,14 +344,11 @@
             from_obj.maybe_materialize(self.db_engine)
             self.from_obj = from_obj.table
 
-    def _get_aggregates_sql(self, interval, date, group):
-=======
     @cachedproperty
     def colname_aggregate_lookup(self):
         """A reverse lookup from column name to the source collate.Aggregate
 
         Will error if the Aggregation contains duplicate column names
->>>>>>> 11ee0444
         """
         lookup = {}
         for group, groupby in self.groups.items():
