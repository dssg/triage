--- conflicted
+++ resolved
@@ -130,7 +130,6 @@
     base_metadata = {
         "feature_start_time": datetime.date(2012, 12, 20),
         "end_time": datetime.date(2016, 12, 20),
-        "as_of_times": [datetime.date(2016, 1, 1)],
         "label_name": "label",
         "as_of_date_frequency": "1w",
         "max_training_history": "5y",
@@ -142,12 +141,8 @@
         "matrix_type": "test",
         "feature_names": FeatureNameList(["ft1", "ft2"]),
         "feature_groups": ["all: True"],
-<<<<<<< HEAD
-        "indices": MatrixStore.indices
-=======
-        "indices": ["entity_id", "as_of_date"],
+        "indices": MatrixStore.indices,
         "as_of_times": [datetime.date(2016, 12, 20)],
->>>>>>> 4c4f3ca1
     }
     for override_key, override_value in override_kwargs.items():
         base_metadata[override_key] = override_value
