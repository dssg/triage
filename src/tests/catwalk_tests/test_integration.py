from triage.component.catwalk.model_trainers import ModelTrainer
from triage.component.catwalk.predictors import Predictor
from triage.component.catwalk.evaluation import ModelEvaluator
from triage.component.catwalk.utils import save_experiment_and_get_hash
from triage.component.catwalk.db import ensure_db
from triage.component.catwalk.storage import S3ModelStorageEngine, InMemoryMatrixStore
from tests.results_tests.factories import init_engine, session, MatrixFactory

import boto3
import testing.postgresql

from moto import mock_s3
from sqlalchemy import create_engine
import datetime
import pandas
from .utils import sample_metadata


def test_integration():
    with testing.postgresql.Postgresql() as postgresql:
        db_engine = create_engine(postgresql.url())
        ensure_db(db_engine)
        init_engine(db_engine)

        with mock_s3():
            s3_conn = boto3.resource('s3')
            s3_conn.create_bucket(Bucket='econ-dev')
            project_path = 'econ-dev/inspections'

            # create train and test matrices
            train_matrix = pandas.DataFrame.from_dict({
                'entity_id': [1, 2],
                'feature_one': [3, 4],
                'feature_two': [5, 6],
                'label': [7, 8]
            }).set_index('entity_id')
<<<<<<< HEAD
=======
            train_metadata = {
                'feature_start_time': datetime.date(2012, 12, 20),
                'end_time': datetime.date(2016, 12, 20),
                'label_name': 'label',
                'label_timespan': '1y',
                'feature_names': ['ft1', 'ft2'],
                'metta-uuid': '1234',
                'indices': ['entity_id'],
                'matrix_type': 'train'
            }
            # Creates a matrix entry in the matrices table with uuid from train_metadata
            MatrixFactory(matrix_uuid = "1234")
            session.commit()
>>>>>>> 5d1ef41f

            train_store = InMemoryMatrixStore(train_matrix, sample_metadata())

            as_of_dates = [
                datetime.date(2016, 12, 21),
                datetime.date(2017, 1, 21)
            ]

            test_stores = [
                InMemoryMatrixStore(
                    pandas.DataFrame.from_dict({
                        'entity_id': [3],
                        'feature_one': [8],
                        'feature_two': [5],
                        'label': [5]
                    }),
                    {
                        'label_name': 'label',
                        'label_timespan': '1y',
                        'end_time': as_of_date,
                        'metta-uuid': '1234',
                        'indices': ['entity_id'],
                        'matrix_type': 'test'
                    }
                )
                for as_of_date in as_of_dates
            ]

            model_storage_engine = S3ModelStorageEngine(project_path)

            experiment_hash = save_experiment_and_get_hash({}, db_engine)
            # instantiate pipeline objects
            trainer = ModelTrainer(
                project_path=project_path,
                experiment_hash=experiment_hash,
                model_storage_engine=model_storage_engine,
                db_engine=db_engine,
            )
            predictor = Predictor(
                project_path,
                model_storage_engine,
                db_engine
            )
            model_evaluator = ModelEvaluator(
                [{'metrics': ['precision@'], 'thresholds': {'top_n': [5]}}],
                [{}],
                db_engine
            )

            # run the pipeline
            grid_config = {
                'sklearn.linear_model.LogisticRegression': {
                    'C': [0.00001, 0.0001],
                    'penalty': ['l1', 'l2'],
                    'random_state': [2193]
                }
            }
            model_ids = trainer.train_models(
                grid_config=grid_config,
                misc_db_parameters=dict(),
                matrix_store=train_store
            )

            for model_id in model_ids:
                for as_of_date, test_store in zip(as_of_dates, test_stores):
                    predictions_proba = predictor.predict(
                        model_id,
                        test_store,
                        misc_db_parameters=dict(),
                        train_matrix_columns=['feature_one', 'feature_two']
                    )

                    model_evaluator.evaluate(
                        predictions_proba,
                        test_store,
                        model_id,
                        as_of_date,
                        as_of_date,
                        '6month'
                    )

            # assert
            # 1. that the predictions table entries are present and
            # can be linked to the original models
            records = [
                row for row in
                db_engine.execute('''select entity_id, model_id, as_of_date
                from test_results.test_predictions
                join model_metadata.models using (model_id)
                order by 3, 2''')
            ]
            assert records == [
                (3, 1, datetime.datetime(2016, 12, 21)),
                (3, 2, datetime.datetime(2016, 12, 21)),
                (3, 3, datetime.datetime(2016, 12, 21)),
                (3, 4, datetime.datetime(2016, 12, 21)),
                (3, 1, datetime.datetime(2017, 1, 21)),
                (3, 2, datetime.datetime(2017, 1, 21)),
                (3, 3, datetime.datetime(2017, 1, 21)),
                (3, 4, datetime.datetime(2017, 1, 21)),
            ]

            # that evaluations are there
            records = [
                row for row in
                db_engine.execute('''
                    select model_id, evaluation_start_time, metric, parameter
                    from test_results.test_evaluations order by 2, 1''')
            ]
            assert records == [
                (1, datetime.datetime(2016, 12, 21), 'precision@', '5_abs'),
                (2, datetime.datetime(2016, 12, 21), 'precision@', '5_abs'),
                (3, datetime.datetime(2016, 12, 21), 'precision@', '5_abs'),
                (4, datetime.datetime(2016, 12, 21), 'precision@', '5_abs'),
                (1, datetime.datetime(2017, 1, 21), 'precision@', '5_abs'),
                (2, datetime.datetime(2017, 1, 21), 'precision@', '5_abs'),
                (3, datetime.datetime(2017, 1, 21), 'precision@', '5_abs'),
                (4, datetime.datetime(2017, 1, 21), 'precision@', '5_abs'),
            ]<|MERGE_RESOLUTION|>--- conflicted
+++ resolved
@@ -34,8 +34,6 @@
                 'feature_two': [5, 6],
                 'label': [7, 8]
             }).set_index('entity_id')
-<<<<<<< HEAD
-=======
             train_metadata = {
                 'feature_start_time': datetime.date(2012, 12, 20),
                 'end_time': datetime.date(2016, 12, 20),
@@ -49,7 +47,6 @@
             # Creates a matrix entry in the matrices table with uuid from train_metadata
             MatrixFactory(matrix_uuid = "1234")
             session.commit()
->>>>>>> 5d1ef41f
 
             train_store = InMemoryMatrixStore(train_matrix, sample_metadata())
 
