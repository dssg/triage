--- conflicted
+++ resolved
@@ -1,10 +1,6 @@
-<<<<<<< HEAD
 import pandas as pd
 from triage.util.pandas import columns_with_nulls, downcast_matrix
-=======
-from triage.util.pandas import downcast_matrix
 from triage.component.catwalk.storage import MatrixStore
->>>>>>> 0142c1d0
 from .utils import matrix_creator
 
 
